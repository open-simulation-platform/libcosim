--- conflicted
+++ resolved
@@ -100,13 +100,7 @@
     endif()
 endif()
 
-<<<<<<< HEAD
-
-
-set(Boost_components date_time fiber filesystem log)
-=======
 set(Boost_components date_time fiber log)
->>>>>>> 22a89c43
 if (LIBCOSIM_BUILD_TESTS)
     list(APPEND Boost_components timer unit_test_framework)
 endif()

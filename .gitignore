*.swp
build/
debug-build/
release-build/

# CTest:
Testing/

# JetBrains CLion:
.idea/
cmake-build-*/

# Visual Studio Code
.vscode/
<<<<<<< HEAD
.lsp/
.clj-kondo

=======
.clj-kondo/
.lsp/
>>>>>>> 82766153

CMakeUserPresets.json<|MERGE_RESOLUTION|>--- conflicted
+++ resolved
@@ -12,13 +12,7 @@
 
 # Visual Studio Code
 .vscode/
-<<<<<<< HEAD
 .lsp/
 .clj-kondo
 
-=======
-.clj-kondo/
-.lsp/
->>>>>>> 82766153
-
 CMakeUserPresets.json
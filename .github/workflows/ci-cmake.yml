name: libcosim CI CMake

# This workflow is triggered on pushes to the repository.
on: [push]

env:
  CONAN_LOGIN_USERNAME_OSP: ${{ secrets.osp_conan_usr }}
  CONAN_PASSWORD_OSP: ${{ secrets.osp_conan_pwd }}
  CONAN_REVISIONS_ENABLED: 1
  CONAN_NON_INTERACTIVE: True

jobs:
  cmake-on-linux:
    name: CMake
    runs-on: ${{ matrix.os }}
    env:
      CC: gcc-${{ matrix.compiler_version }}
      CXX: g++-${{ matrix.compiler_version }}
    strategy:
      fail-fast: false
      matrix:
        os: [ubuntu-18.04]
        build_type: [Debug, Release]
        compiler_version: [7]

    steps:
      - uses: actions/checkout@v2
      - name: Install prerequisites
        run: |
          sudo apt-get install -y --no-install-recommends \
            doxygen \
            libboost-all-dev \
            libmsgsl-dev \
            libyaml-cpp-dev \
            libxerces-c-dev \
            libzip-dev
          wget \
              "https://github.com/viproma/debian-fmilib/releases/download/debian%2F2.0.3-1/libfmilib2_2.0.3-1_amd64.deb" \
              "https://github.com/viproma/debian-fmilib/releases/download/debian%2F2.0.3-1/libfmilib2-dev_2.0.3-1_amd64.deb"
          sudo dpkg -i libfmilib2_2.0.3-1_amd64.deb libfmilib2-dev_2.0.3-1_amd64.deb
      - name: CMake - configure
        run: |
          cmake \
            -DCMAKE_BUILD_TYPE=${{ matrix.build_type }} \
            -DCMAKE_PREFIX_PATH=fmilibrary \
            -DCMAKE_INSTALL_PREFIX=install \
            -B build
      - name: CMake - build
        run: cmake --build build
      - name: CMake - build doc
        run: cmake --build build --target doc
      - name: CMake - test
        run: |
          cd build
          ctest
      - name: CMake - install
        run: |
            cmake --build build --target install
            cmake --build build --target install-doc
      - name: Upload artifact
        uses: actions/upload-artifact@v2
        with:
          name: libcosim-${{ runner.os }}-${{ matrix.build_type }}-gcc${{ matrix.compiler_version }}
          path: install

  cmake-on-windows:
    name: CMake
    runs-on: ${{ matrix.os }}
    strategy:
      fail-fast: false
      matrix:
        os: [windows-2016]
        build_type: [Debug, Release]

    steps:
      - uses: actions/checkout@v2
      - name: Install prerequisites
        run: |
          pip3 install --upgrade setuptools pip
          pip3 install conan
          choco install doxygen.install
          conan remote add osp https://osp-conan.azurewebsites.net/artifactory/api/conan/public --force
          conan install . -s build_type=${{ matrix.build_type }} -g deploy
      - name: CMake - configure
        shell: bash
        run: |
<<<<<<< HEAD
          cmake . -DCMAKE_BUILD_TYPE=${{ matrix.build_type }} -A x64 -DCMAKE_PREFIX_PATH="ms-gsl;boost;fmilibrary;libzip;xerces-c;yaml-cpp;bzip2;zlib" -B build
=======
          cmake . \
            -DCMAKE_BUILD_TYPE=${{ matrix.build_type }} \
            -A x64 \
            -DCMAKE_PREFIX_PATH="gsl_microsoft;boost;fmilibrary;libzip;xerces-c;yaml-cpp;bzip2;zlipb" \
            -DCMAKE_INSTALL_PREFIX=install \
            -B build
>>>>>>> 3d1c8955
      - name: CMake - build
        run: cmake --build build --config ${{ matrix.build_type }}
      - name: CMake - build doc
        run: cmake --build build --config ${{ matrix.build_type }} --target doc
      - name: CMake - test
        run: |
          .\activate_run.ps1
          cd build
          ctest -C ${{ matrix.build_type }}
      - name: CMake - install
        run: |
            cmake --build build --target install
            cmake --build build --target install-doc
      - name: Upload artifact
        uses: actions/upload-artifact@v2
        with:
          name: libcosim-${{ runner.os }}-${{ matrix.build_type }}
          path: install<|MERGE_RESOLUTION|>--- conflicted
+++ resolved
@@ -84,16 +84,12 @@
       - name: CMake - configure
         shell: bash
         run: |
-<<<<<<< HEAD
-          cmake . -DCMAKE_BUILD_TYPE=${{ matrix.build_type }} -A x64 -DCMAKE_PREFIX_PATH="ms-gsl;boost;fmilibrary;libzip;xerces-c;yaml-cpp;bzip2;zlib" -B build
-=======
           cmake . \
             -DCMAKE_BUILD_TYPE=${{ matrix.build_type }} \
             -A x64 \
-            -DCMAKE_PREFIX_PATH="gsl_microsoft;boost;fmilibrary;libzip;xerces-c;yaml-cpp;bzip2;zlipb" \
+            -DCMAKE_PREFIX_PATH="ms-gsl;boost;fmilibrary;libzip;xerces-c;yaml-cpp;bzip2;zlib" \
             -DCMAKE_INSTALL_PREFIX=install \
             -B build
->>>>>>> 3d1c8955
       - name: CMake - build
         run: cmake --build build --config ${{ matrix.build_type }}
       - name: CMake - build doc

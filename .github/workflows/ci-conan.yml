--- conflicted
+++ resolved
@@ -13,12 +13,8 @@
         build_type: [Debug, Release]
         compiler_version: [7, 8, 9]
         compiler_libcxx: [libstdc++11]
-<<<<<<< HEAD
-        option_fmuproxy: ['fmuproxy=True', 'fmuproxy=False']
+        option_proxyfmu: ['proxyfmu=True', 'proxyfmu=False']
         option_shared: ['shared=True', 'shared=False']
-=======
-        option_proxyfmu: ['proxyfmu=True', 'proxyfmu=False']
->>>>>>> 22a89c43
 
     steps:
       - uses: actions/checkout@v2
@@ -51,13 +47,7 @@
             SHORT_REFNAME="${REFNAME:0:40}"
             CHANNEL="testing-${SHORT_REFNAME//\//_}"
           fi
-<<<<<<< HEAD
-          conan create -s build_type=${{ matrix.build_type }} -s compiler.version=${{ matrix.compiler_version }} -s compiler.libcxx=${{ matrix.compiler_libcxx }} -o ${{ matrix.option_fmuproxy }} -o ${{ matrix.option_shared }} -b missing . osp/${CHANNEL}
-      - name: Conan upload
-        run: |
-=======
-          conan create -s build_type=${{ matrix.build_type }} -s compiler.version=${{ matrix.compiler_version }} -s compiler.libcxx=${{ matrix.compiler_libcxx }} -o ${{ matrix.option_proxyfmu }} -b missing . osp/${CHANNEL}
->>>>>>> 22a89c43
+          conan create -s build_type=${{ matrix.build_type }} -s compiler.version=${{ matrix.compiler_version }} -s compiler.libcxx=${{ matrix.compiler_libcxx }} -o ${{ matrix.option_proxyfmu }} -o ${{ matrix.option_shared }} -b missing . osp/${CHANNEL}
           conan upload --all -c -r osp '*'
           EOF
           chmod 0755 /tmp/osp-builder-docker/entrypoint.sh
@@ -84,18 +74,8 @@
       matrix:
         os: [windows-2016, windows-2019]
         build_type: [Debug, Release]
-<<<<<<< HEAD
-        compiler_version: [15]
-        option_fmuproxy: ['fmuproxy=True', 'fmuproxy=False']
+        option_proxyfmu: ['proxyfmu=True', 'proxyfmu=False']
         option_shared: ['shared=True', 'shared=False']
-
-        exclude:
-          - os: windows-2016
-            build_type: Debug
-            option_fmuproxy: 'fmuproxy=True'
-=======
-        option_proxyfmu: ['proxyfmu=True', 'proxyfmu=False']
->>>>>>> 22a89c43
 
     steps:
       - uses: actions/checkout@v2
@@ -116,10 +96,6 @@
             SHORT_REFNAME="${REFNAME:0:40}"
             CHANNEL="testing-${SHORT_REFNAME//\//_}"
           fi
-<<<<<<< HEAD
-          conan create -s build_type=${{ matrix.build_type }} -s compiler.version=${{ matrix.compiler_version }} -o ${{ matrix.option_fmuproxy }} -o ${{ matrix.option_shared }} -b missing . osp/${CHANNEL}
-=======
-          conan create -s build_type=${{ matrix.build_type }} -o ${{ matrix.option_proxyfmu }} -b missing . osp/${CHANNEL}
->>>>>>> 22a89c43
+          conan create -s build_type=${{ matrix.build_type }} -o ${{ matrix.option_proxyfmu }} -o ${{ matrix.option_shared }} -b missing . osp/${CHANNEL}
       - name: Conan upload
         run: conan upload --all -c -r osp '*'
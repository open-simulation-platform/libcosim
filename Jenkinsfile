--- conflicted
+++ resolved
@@ -4,11 +4,7 @@
     environment {
         CONAN_USER_HOME_SHORT = 'None'
         OSP_CONAN_CREDS = credentials('jenkins-osp-conan-creds')
-<<<<<<< HEAD
         CSE_CONAN_CHANNEL = "${env.BRANCH_NAME}".take(51).replaceAll("/", "_")
-=======
-        CSE_CONAN_CHANNEL = "${env.BRANCH_NAME}".replaceAll("/", "_")
->>>>>>> a922fd65
     }
 
     options { checkoutToSubdirectory('cse-core') }

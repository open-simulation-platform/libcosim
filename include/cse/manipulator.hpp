/**
 *  \file
 *  \brief  Includes `manipulator/manipulator.hpp` plus all headers that define
 *          concrete manipulator classes.
 */

#ifndef CSECORE_MANIPULATOR_HPP
#define CSECORE_MANIPULATOR_HPP

#include <cse/manipulator/manipulator.hpp>
#include <cse/manipulator/override_manipulator.hpp>
#include <cse/manipulator/scenario_manager.hpp>

<<<<<<< HEAD
#include <boost/filesystem/path.hpp>

#include <memory>
#include <string>
#include <unordered_map>

namespace cse
{

/**
 *  An interface for manipulators.
 *
 *  The methods in this interface represent various events that the manipulator
 *  may react to in some way. It may modify the slaves' variable values
 *  through the `simulator` interface at any time.
 */
class manipulator
{
public:
    /// A simulator was added to the execution.
    virtual void simulator_added(simulator_index, simulator*, time_point) = 0;

    /// A simulator was removed from the execution.
    virtual void simulator_removed(simulator_index, time_point) = 0;

    /// A time step is commencing.
    virtual void step_commencing(
        time_point currentTime) = 0;

    virtual ~manipulator() noexcept {}
};

/**
 *  A manipulator implementation handling execution and control of scenarios.
 */
class scenario_manager : public manipulator
{
public:
    void simulator_added(simulator_index, simulator*, time_point) override;

    void simulator_removed(simulator_index, time_point) override;

    void step_commencing(
        time_point currentTime) override;

    /// Constructor.
    scenario_manager();

    scenario_manager(const scenario_manager&) = delete;
    scenario_manager& operator=(const scenario_manager&) = delete;

    scenario_manager(scenario_manager&&) noexcept;
    scenario_manager& operator=(scenario_manager&&) noexcept;

    ~scenario_manager() noexcept override;

    /**
     * Load a scenario for execution.
     *
     * \param s
     *  The in-memory constructed scenario.
     * \param currentTime
     *  The time point at which the scenario will start. The scenario's events
     *  will be executed relative to this time point.
     */
    void load_scenario(const scenario::scenario& s, time_point currentTime);

    /**
     * Load a scenario for execution.
     *
     * \param scenarioFile
     *  The path to a proprietary file defining the scenario.
     * \param currentTime
     *  The time point at which the scenario will start. The scenario's events
     *  will be executed relative to this time point.
     */
    void load_scenario(const boost::filesystem::path& scenarioFile, time_point currentTime);

    /// Return if a scenario is running.
    bool is_scenario_running();

    /// Abort the execution of a running scenario.
    void abort_scenario();

private:
    class impl;
    std::unique_ptr<impl> pimpl_;
};

/**
 *  A manipulator implementation handling overrides of variable values.
 */
class override_manipulator : public manipulator
{
public:
    void simulator_added(simulator_index, simulator*, time_point) override;

    void simulator_removed(simulator_index, time_point) override;

    void step_commencing(time_point currentTime) override;

    /// Override the value of a variable with type `real`
    void override_real_variable(simulator_index, value_reference, double value);
    /// Override the value of a variable with type `integer`
    void override_integer_variable(simulator_index, value_reference, int value);
    /// Override the value of a variable with type `boolean`
    void override_boolean_variable(simulator_index, value_reference, bool value);
    /// Override the value of a variable with type `string`
    void override_string_variable(simulator_index, value_reference, const std::string& value);
    /// Reset override of a variable
    void reset_variable(simulator_index, variable_type, value_reference);

    ~override_manipulator() noexcept override;

private:
    void add_action(
        simulator_index index,
        value_reference variable,
        variable_type type,
        const std::variant<
            scenario::real_modifier,
            scenario::integer_modifier,
            scenario::boolean_modifier,
            scenario::string_modifier>& m);

    std::unordered_map<simulator_index, simulator*> simulators_;
    std::vector<scenario::variable_action> actions_;
    std::mutex lock_;
};

} // namespace cse


#endif //CSECORE_MANIPULATOR_H
=======
#endif
>>>>>>> ab62d768
<|MERGE_RESOLUTION|>--- conflicted
+++ resolved
@@ -11,141 +11,4 @@
 #include <cse/manipulator/override_manipulator.hpp>
 #include <cse/manipulator/scenario_manager.hpp>
 
-<<<<<<< HEAD
-#include <boost/filesystem/path.hpp>
-
-#include <memory>
-#include <string>
-#include <unordered_map>
-
-namespace cse
-{
-
-/**
- *  An interface for manipulators.
- *
- *  The methods in this interface represent various events that the manipulator
- *  may react to in some way. It may modify the slaves' variable values
- *  through the `simulator` interface at any time.
- */
-class manipulator
-{
-public:
-    /// A simulator was added to the execution.
-    virtual void simulator_added(simulator_index, simulator*, time_point) = 0;
-
-    /// A simulator was removed from the execution.
-    virtual void simulator_removed(simulator_index, time_point) = 0;
-
-    /// A time step is commencing.
-    virtual void step_commencing(
-        time_point currentTime) = 0;
-
-    virtual ~manipulator() noexcept {}
-};
-
-/**
- *  A manipulator implementation handling execution and control of scenarios.
- */
-class scenario_manager : public manipulator
-{
-public:
-    void simulator_added(simulator_index, simulator*, time_point) override;
-
-    void simulator_removed(simulator_index, time_point) override;
-
-    void step_commencing(
-        time_point currentTime) override;
-
-    /// Constructor.
-    scenario_manager();
-
-    scenario_manager(const scenario_manager&) = delete;
-    scenario_manager& operator=(const scenario_manager&) = delete;
-
-    scenario_manager(scenario_manager&&) noexcept;
-    scenario_manager& operator=(scenario_manager&&) noexcept;
-
-    ~scenario_manager() noexcept override;
-
-    /**
-     * Load a scenario for execution.
-     *
-     * \param s
-     *  The in-memory constructed scenario.
-     * \param currentTime
-     *  The time point at which the scenario will start. The scenario's events
-     *  will be executed relative to this time point.
-     */
-    void load_scenario(const scenario::scenario& s, time_point currentTime);
-
-    /**
-     * Load a scenario for execution.
-     *
-     * \param scenarioFile
-     *  The path to a proprietary file defining the scenario.
-     * \param currentTime
-     *  The time point at which the scenario will start. The scenario's events
-     *  will be executed relative to this time point.
-     */
-    void load_scenario(const boost::filesystem::path& scenarioFile, time_point currentTime);
-
-    /// Return if a scenario is running.
-    bool is_scenario_running();
-
-    /// Abort the execution of a running scenario.
-    void abort_scenario();
-
-private:
-    class impl;
-    std::unique_ptr<impl> pimpl_;
-};
-
-/**
- *  A manipulator implementation handling overrides of variable values.
- */
-class override_manipulator : public manipulator
-{
-public:
-    void simulator_added(simulator_index, simulator*, time_point) override;
-
-    void simulator_removed(simulator_index, time_point) override;
-
-    void step_commencing(time_point currentTime) override;
-
-    /// Override the value of a variable with type `real`
-    void override_real_variable(simulator_index, value_reference, double value);
-    /// Override the value of a variable with type `integer`
-    void override_integer_variable(simulator_index, value_reference, int value);
-    /// Override the value of a variable with type `boolean`
-    void override_boolean_variable(simulator_index, value_reference, bool value);
-    /// Override the value of a variable with type `string`
-    void override_string_variable(simulator_index, value_reference, const std::string& value);
-    /// Reset override of a variable
-    void reset_variable(simulator_index, variable_type, value_reference);
-
-    ~override_manipulator() noexcept override;
-
-private:
-    void add_action(
-        simulator_index index,
-        value_reference variable,
-        variable_type type,
-        const std::variant<
-            scenario::real_modifier,
-            scenario::integer_modifier,
-            scenario::boolean_modifier,
-            scenario::string_modifier>& m);
-
-    std::unordered_map<simulator_index, simulator*> simulators_;
-    std::vector<scenario::variable_action> actions_;
-    std::mutex lock_;
-};
-
-} // namespace cse
-
-
-#endif //CSECORE_MANIPULATOR_H
-=======
-#endif
->>>>>>> ab62d768
+#endif
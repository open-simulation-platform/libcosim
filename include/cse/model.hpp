--- conflicted
+++ resolved
@@ -261,8 +261,6 @@
 using scalar_value = std::variant<double, int, bool, std::string>;
 
 
-<<<<<<< HEAD
-=======
 /**
  *  An algebraic type that can hold a (possibly) non-owning, read-only view
  *  of a scalar value of one of the supported variable types.
@@ -273,7 +271,6 @@
 using scalar_value_view = std::variant<double, int, bool, std::string_view>;
 
 
->>>>>>> b69bab43
 /// A description of a model variable.
 struct variable_description
 {

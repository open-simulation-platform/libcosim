--- conflicted
+++ resolved
@@ -151,58 +151,6 @@
 class time_series_provider : public observer
 {
 public:
-<<<<<<< HEAD
-=======
-    /**
-     * Default constructor, sets the internal sample buffer size to 10000
-     */
-    membuffer_observer();
-
-    /**
-     * Constructor for custom sample buffer size
-     *
-     * \param [in] maximum sample buffer size
-     */
-    membuffer_observer(size_t);
-
-    void simulator_added(simulator_index, observable*, time_point) override;
-
-    void simulator_removed(simulator_index, time_point) override;
-
-    void variables_connected(variable_id output, variable_id input, time_point) override;
-
-    void variable_disconnected(variable_id input, time_point) override;
-
-    void step_complete(
-        step_number lastStep,
-        duration lastStepSize,
-        time_point currentTime) override;
-
-    /**
-     * Retrieves the latest observed values for a range of real variables.
-     *
-     * \param [in] sim index of the simulator
-     * \param [in] variables the variable indices to retrieve values for
-     * \param [out] values a collection where the observed values will be stored
-     */
-    void get_real(
-        simulator_index sim,
-        gsl::span<const variable_index> variables,
-        gsl::span<double> values);
-
-    /**
-     * Retrieves the latest observed values for a range of integer variables.
-     *
-     * \param [in] sim index of the simulator
-     * \param [in] variables the variable indices to retrieve values for
-     * \param [out] values a collection where the observed values will be stored
-     */
-    void get_integer(
-        simulator_index sim,
-        gsl::span<const variable_index> variables,
-        gsl::span<int> values);
-
->>>>>>> e7e549ea
     /**
      * Retrieves a series of observed values, step numbers and times for a real variable.
      *
@@ -284,7 +232,17 @@
 class membuffer_observer : public time_series_provider
 {
 public:
+    /**
+     * Default constructor, sets the internal sample buffer size to 10000
+     */
     membuffer_observer();
+
+    /**
+     * Constructor for custom sample buffer size
+     *
+     * \param [in] maximum sample buffer size
+     */
+    membuffer_observer(size_t);
 
     void simulator_added(simulator_index, observable*, time_point) override;
 

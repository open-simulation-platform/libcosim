/**
 *  \file
 *  \brief Co-simulation algorithms.
 */
#ifndef CSE_ALGORITHM_HPP
#define CSE_ALGORITHM_HPP

#include <cse/execution.hpp>
#include <cse/manipulator.hpp>
#include <cse/model.hpp>
#include <cse/observer/observer.hpp>

#include <boost/fiber/future.hpp>

#include <functional>
#include <memory>
#include <optional>
#include <string_view>


namespace cse
{


/**
 *  A simulator interface for co-simulation algorithms.
 *
 *  This is the simulator interface exposed to `algorithm` implementers,
 *  and is used to control one "sub-simulator" in a co-simulation.
 *
 *  Some of the functions in this class, specifically the ones that return a
 *  `boost::fibers::future` object, are asynchronous.  Only one asynchronous
 *  operation may be executed per `simulator` object at any given time,
 *  meaning that client code must *always* ensure that the previous operation
 *  has completed before starting a new one. This is typically done by calling
 *  `boost::fibers::future::get()` on the future returned from the previous
 *  function call.
 */
class simulator : public observable, public manipulable
{
public:
    /**
<<<<<<< HEAD
=======
     *  Exposes a variable for assignment with `set_xxx()`.
     *
     *  The purpose is fundamentally to select which variables get transferred
     *  to remote simulators at each step, so that each individual `set_xxx()`
     *  function call doesn't trigger a new data exchange.
     *
     *  Calling this function more than once for the same variable has no
     *  effect.
     */
    virtual void expose_for_setting(variable_type type, variable_index index) = 0;

    /**
     *  Sets the value of a real variable.
     *
     *  The variable must previously have been exposed with `expose_for_setting()`.
     */
    virtual void set_real(variable_index index, double value) = 0;

    /**
     *  Sets the value of an integer variable.
     *
     *  The variable must previously have been exposed with `expose_for_setting()`.
     */
    virtual void set_integer(variable_index index, int value) = 0;

    /**
     *  Sets the value of a boolean variable.
     *
     *  The variable must previously have been exposed with `expose_for_setting()`.
     */
    virtual void set_boolean(variable_index index, bool value) = 0;

    /**
     *  Sets the value of a string variable.
     *
     *  The variable must previously have been exposed with `expose_for_setting()`.
     */
    virtual void set_string(variable_index index, std::string_view value) = 0;

    virtual void set_real_input_manipulator(
        variable_index index,
        std::function<double(double)> manipulator) = 0;

    virtual void set_integer_input_manipulator(
        variable_index index,
        std::function<int(int)> manipulator) = 0;

    virtual void set_boolean_input_manipulator(
        variable_index index,
        std::function<bool(bool)> manipulator) = 0;

    virtual void set_string_input_manipulator(
        variable_index index,
        std::function<std::string(std::string_view)> manipulator) = 0;

    virtual void set_real_output_manipulator(
        variable_index index,
        std::function<double(double)> manipulator) = 0;

    virtual void set_integer_output_manipulator(
        variable_index index,
        std::function<int(int)> manipulator) = 0;

    virtual void set_boolean_output_manipulator(
        variable_index index,
        std::function<bool(bool)> manipulator) = 0;

    virtual void set_string_output_manipulator(
        variable_index index,
        std::function<std::string(std::string_view)> manipulator) = 0;

    /**
>>>>>>> f9afcb90
     *  Performs pre-simulation setup and enters initialisation mode.
     *
     *  This function must be called exactly once, before initialisation and
     *  simulation can begin (i.e. before the first time either of
     *  `do_iteration()` or `do_step()` are called).
     *
     *  \param startTime
     *      The logical time at which the simulation will start. (The first
     *      time `do_step()` is called, its `currentT` argument must have
     *      the same value.)
     *  \param stopTime
     *      The logical time at which the simulation will end. If specified,
     *      the simulator may not be stepped beyond this point.
     *  \param relativeTolerance
     *      A suggested relative tolerance for the internal error estimation
     *      of the simulator's solver.  This should be specified if the
     *      co-simulation algorithm itself uses error estimation to determine
     *      the length of communication intervals.  If the simulator's
     *      solver doesn't use error estimation, it will just ignore this
     *      parameter.
     */
    virtual boost::fibers::future<void> setup(
        time_point startTime,
        std::optional<time_point> stopTime,
        std::optional<double> relativeTolerance) = 0;


    /**
     *  Updates the simulator with new input values and makes it calculate
     *  new output values, without advancing logical time.
     *
     *  This function can be used in the initialisation phase, after `setup()`
     *  has been called and before the first `do_step()` call.  It enables
     *  iterative initialisation of the system.  The purpose could be to
     *  propagate initial values between simulators and/or bring the system
     *  to a steady state.
     */
    virtual boost::fibers::future<void> do_iteration() = 0;

    /**
     *  Performs a single time step.
     *
     *  This causes the simulator to perform its computations for the logical
     *  time interval from `currentT` to `currentT+deltaT`.
     *
     *  \param currentT
     *      The starting point of the time step.
     *  \param deltaT
     *      The length of the time step. Must be positive.
     */
    virtual boost::fibers::future<step_result> do_step(
        time_point currentT,
        duration deltaT) = 0;
};


/**
 *  An interface for co-simulation algorithms.
 *
 *  A co-simulation algorithm is responsible for connecting variables (i.e.,
 *  transferring output values to the right input variables) and stepping
 *  simulators.
 *
 *  Some of the functions in this interface are guaranteed to be called in
 *  a fixed order:
 *
 *    1. `setup()`
 *    2. `initialize()`
 *    3. `do_step()` (possibly repeatedly)
 */
class algorithm
{
public:
    /**
     *  Adds a simulator to the co-simulation.
     *
     *  \param index
     *      A numerical index that will be used to identify the simulator
     *      in other function calls.
     *  \param sim
     *      A pointer to an object that is used to control the simulator.
     *      Note that the algorithm does not have resource ownership of
     *      the object it points to (i.e., should not try to delete it).
     */
    virtual void add_simulator(simulator_index index, simulator* sim) = 0;

    /**
     *  Removes a simulator from the co-simulation.
     *
     *  \param index
     *      The index of a simulator that has previously been added to the
     *      co-simulation with `add_simulator()`.
     */
    virtual void remove_simulator(simulator_index index) = 0;

    /**
     *  Connects an output variable to an input variable.
     *
     *  After this, the algorithm is responsible for acquiring the value of
     *  the output variable and assigning it to the input variable at
     *  communication points.
     *
     *  \param output
     *      A reference to the output variable.
     *  \param input
     *      A reference to the input variable.
     *  \param inputAlreadyConnected
     *      Whether the input has already been connected in a previous
     *      `connect_variables()` call. If so, the previous connection must
     *      be broken. This is meant as an aid to subclass implementors,
     *      saving them from having to perform this check on every connection.
     */
    virtual void connect_variables(
        variable_id output,
        variable_id input,
        bool inputAlreadyConnected) = 0;

    /// Breaks a previously established connection to input variable `input`.
    virtual void disconnect_variable(variable_id input) = 0;

    /**
     *  Performs initial setup.
     *
     *  This function is guaranteed to be called before `initialize()`.
     *
     *  \param startTime
     *      The logical time at which the simulation will start. (The first
     *      time `do_step()` is called, its `currentT` argument will have
     *      the same value.)
     *  \param stopTime
     *      The logical time at which the simulation will end. If specified,
     *      the algorithm will not be stepped beyond this point.
     */
    virtual void setup(time_point startTime, std::optional<time_point> stopTime) = 0;

    /**
     *  Initializes the co-simulation.
     *
     *  Typically, this function will set the initial values of simulator
     *  variables, possibly performing iterative initialization to steady-state
     *  values for some of them.
     *
     *  This function is guaranteed to be called after `setup()` and before
     *  the first `do_step()` call.
     */
    virtual void initialize() = 0;

    /**
     *  Performs a single macro time step.
     *
     *  The actual time step length is determined by the algorithm, but it may
     *  not exceed `maxDeltaT` if specified.
     *
     *  This function is guaranteed to be called after `initialize()`. The
     *  first time it is called, `currentT` will be equal to the `startTime`
     *  argument passed to `setup()`.
     *
     *  \param currentT
     *      The starting point of the time step.
     *  \param maxDeltaT
     *      The maximum length of the time step (optional).
     *
     *  \returns
     *      The actual time step length, which must be less than or equal
     *      to `maxDeltaT`, if specified.
     */
    virtual duration do_step(time_point currentT, std::optional<duration> maxDeltaT) = 0;

    virtual ~algorithm() noexcept = default;
};


/**
 *  A fixed-stepsize co-simulation algorithm.
 *
 *  This is the simplest possible implementation of `algorithm`. All
 *  simulators are advanced in parallel with the same, constant
 *  communication interval at each step.
 */
class fixed_step_algorithm : public algorithm
{
public:
    /**
     *  Constructor.
     *
     *  \param stepSize
     *      The communication interval length.
     */
    explicit fixed_step_algorithm(duration stepSize);

    ~fixed_step_algorithm() noexcept;

    fixed_step_algorithm(const fixed_step_algorithm&) = delete;
    fixed_step_algorithm& operator=(const fixed_step_algorithm&) = delete;

    fixed_step_algorithm(fixed_step_algorithm&&) noexcept;
    fixed_step_algorithm& operator=(fixed_step_algorithm&&) noexcept;

    // `algorithm` methods
    void add_simulator(simulator_index i, simulator* s) override;
    void remove_simulator(simulator_index i) override;
    void connect_variables(
        variable_id output,
        variable_id input,
        bool inputAlreadyConnected) override;
    void disconnect_variable(variable_id input) override;
    void setup(time_point startTime, std::optional<time_point> stopTime) override;
    void initialize() override;
    duration do_step(time_point currentT, std::optional<duration> maxDeltaT) override;

private:
    class impl;
    std::unique_ptr<impl> pimpl_;
};


} // namespace cse
#endif // header guard<|MERGE_RESOLUTION|>--- conflicted
+++ resolved
@@ -40,8 +40,6 @@
 {
 public:
     /**
-<<<<<<< HEAD
-=======
      *  Exposes a variable for assignment with `set_xxx()`.
      *
      *  The purpose is fundamentally to select which variables get transferred
@@ -114,7 +112,6 @@
         std::function<std::string(std::string_view)> manipulator) = 0;
 
     /**
->>>>>>> f9afcb90
      *  Performs pre-simulation setup and enters initialisation mode.
      *
      *  This function must be called exactly once, before initialisation and

--- conflicted
+++ resolved
@@ -9,316 +9,4 @@
 #include <cse/algorithm/fixed_step_algorithm.hpp>
 #include <cse/algorithm/simulator.hpp>
 
-<<<<<<< HEAD
-#include <boost/fiber/future.hpp>
-
-#include <functional>
-#include <memory>
-#include <optional>
-#include <string_view>
-#include <unordered_set>
-#include <utility>
-
-
-namespace cse
-{
-
-
-/**
- *  A simulator interface for co-simulation algorithms.
- *
- *  This is the simulator interface exposed to `algorithm` implementers,
- *  and is used to control one "sub-simulator" in a co-simulation.
- *
- *  Some of the functions in this class, specifically the ones that return a
- *  `boost::fibers::future` object, are asynchronous.  Only one asynchronous
- *  operation may be executed per `simulator` object at any given time,
- *  meaning that client code must *always* ensure that the previous operation
- *  has completed before starting a new one. This is typically done by calling
- *  `boost::fibers::future::get()` on the future returned from the previous
- *  function call.
- */
-class simulator : public manipulable
-{
-public:
-    /**
-     *  Sets the value of a real variable.
-     *
-     *  The variable must previously have been exposed with `expose_for_setting()`.
-     */
-    virtual void set_real(value_reference reference, double value) = 0;
-
-    /**
-     *  Sets the value of an integer variable.
-     *
-     *  The variable must previously have been exposed with `expose_for_setting()`.
-     */
-    virtual void set_integer(value_reference reference, int value) = 0;
-
-    /**
-     *  Sets the value of a boolean variable.
-     *
-     *  The variable must previously have been exposed with `expose_for_setting()`.
-     */
-    virtual void set_boolean(value_reference reference, bool value) = 0;
-
-    /**
-     *  Sets the value of a string variable.
-     *
-     *  The variable must previously have been exposed with `expose_for_setting()`.
-     */
-    virtual void set_string(value_reference reference, std::string_view value) = 0;
-
-    /**
-     *  Performs pre-simulation setup and enters initialisation mode.
-     *
-     *  This function must be called exactly once, before initialisation and
-     *  simulation can begin (i.e. before the first time either of
-     *  `do_iteration()` or `do_step()` are called).
-     *
-     *  \param startTime
-     *      The logical time at which the simulation will start. (The first
-     *      time `do_step()` is called, its `currentT` argument must have
-     *      the same value.)
-     *  \param stopTime
-     *      The logical time at which the simulation will end. If specified,
-     *      the simulator may not be stepped beyond this point.
-     *  \param relativeTolerance
-     *      A suggested relative tolerance for the internal error estimation
-     *      of the simulator's solver.  This should be specified if the
-     *      co-simulation algorithm itself uses error estimation to determine
-     *      the length of communication intervals.  If the simulator's
-     *      solver doesn't use error estimation, it will just ignore this
-     *      parameter.
-     */
-    virtual boost::fibers::future<void> setup(
-        time_point startTime,
-        std::optional<time_point> stopTime,
-        std::optional<double> relativeTolerance) = 0;
-
-    /// Returns all value references of real type that currently have an active modifier.
-    virtual const std::unordered_set<value_reference>& get_modified_real_variables() const = 0;
-
-    /// Returns all value references of integer type that currently have an active modifier.
-    virtual const std::unordered_set<value_reference>& get_modified_integer_variables() const = 0;
-
-    /// Returns all value references of boolean type that currently have an active modifier.
-    virtual const std::unordered_set<value_reference>& get_modified_boolean_variables() const = 0;
-
-    /// Returns all value references of string type that currently have an active modifier.
-    virtual const std::unordered_set<value_reference>& get_modified_string_variables() const = 0;
-
-    /**
-     *  Updates the simulator with new input values and makes it calculate
-     *  new output values, without advancing logical time.
-     *
-     *  This function can be used in the initialisation phase, after `setup()`
-     *  has been called and before the first `do_step()` call.  It enables
-     *  iterative initialisation of the system.  The purpose could be to
-     *  propagate initial values between simulators and/or bring the system
-     *  to a steady state.
-     */
-    virtual boost::fibers::future<void> do_iteration() = 0;
-
-    /**
-     *  Performs a single time step.
-     *
-     *  This causes the simulator to perform its computations for the logical
-     *  time interval from `currentT` to `currentT+deltaT`.
-     *
-     *  \param currentT
-     *      The starting point of the time step.
-     *  \param deltaT
-     *      The length of the time step. Must be positive.
-     */
-    virtual boost::fibers::future<step_result> do_step(
-        time_point currentT,
-        duration deltaT) = 0;
-};
-
-
-/**
- *  An interface for co-simulation algorithms.
- *
- *  A co-simulation algorithm is responsible for connecting variables (i.e.,
- *  transferring output values to the right input variables) and stepping
- *  simulators.
- *
- *  Some of the functions in this interface are guaranteed to be called in
- *  a fixed order:
- *
- *    1. `setup()`
- *    2. `initialize()`
- *    3. `do_step()` (possibly repeatedly)
- */
-class algorithm
-{
-public:
-    /**
-     *  Adds a simulator to the co-simulation.
-     *
-     *  \param index
-     *      A numerical index that will be used to identify the simulator
-     *      in other function calls.
-     *  \param sim
-     *      A pointer to an object that is used to control the simulator.
-     *      Note that the algorithm does not have resource ownership of
-     *      the object it points to (i.e., should not try to delete it).
-     */
-    virtual void add_simulator(simulator_index index, simulator* sim) = 0;
-
-    /**
-     *  Removes a simulator from the co-simulation.
-     *
-     *  \param index
-     *      The index of a simulator that has previously been added to the
-     *      co-simulation with `add_simulator()`.
-     */
-    virtual void remove_simulator(simulator_index index) = 0;
-
-    /**
-     * Adds a connection to the co-simulation.
-     *
-     * After this, the algorithm is responsible for acquiring the values of
-     * the connection's source variables, and distributing the connection's
-     * destination variable values at communication points.
-     *
-     * It is assumed that the variables contained by the connection are valid
-     * and that there are no existing connections to any of the connection's
-     * destination variables.
-     */
-    virtual void add_connection(std::shared_ptr<connection> conn) = 0;
-
-    /**
-     * Removes a connection from the co-simulation.
-     *
-     * It is assumed that the connection has previously been added to the
-     * co-simulation with `add_connection()`.
-     */
-    virtual void remove_connection(std::shared_ptr<connection> conn) = 0;
-
-    /**
-     *  Performs initial setup.
-     *
-     *  This function is guaranteed to be called before `initialize()`.
-     *
-     *  \param startTime
-     *      The logical time at which the simulation will start. (The first
-     *      time `do_step()` is called, its `currentT` argument will have
-     *      the same value.)
-     *  \param stopTime
-     *      The logical time at which the simulation will end. If specified,
-     *      the algorithm will not be stepped beyond this point.
-     */
-    virtual void setup(time_point startTime, std::optional<time_point> stopTime) = 0;
-
-    /**
-     *  Initializes the co-simulation.
-     *
-     *  Typically, this function will set the initial values of simulator
-     *  variables, possibly performing iterative initialization to steady-state
-     *  values for some of them.
-     *
-     *  This function is guaranteed to be called after `setup()` and before
-     *  the first `do_step()` call.
-     */
-    virtual void initialize() = 0;
-
-    /**
-     *  Performs a single macro time step.
-     *
-     *  The actual time step length is determined by the algorithm, but it may
-     *  not exceed `maxDeltaT` if specified.
-     *
-     *  This function is guaranteed to be called after `initialize()`. The
-     *  first time it is called, `currentT` will be equal to the `startTime`
-     *  argument passed to `setup()`.
-     *
-     *  \param currentT
-     *      The starting point of the time step.
-     *
-     *  \returns
-     *      The actual time step length, which must be less than or equal
-     *      to `maxDeltaT`, if specified.
-     */
-    virtual std::pair<duration, std::unordered_set<simulator_index>> do_step(time_point currentT) = 0;
-
-    virtual ~algorithm() noexcept = default;
-};
-
-
-/**
- *  A fixed-stepsize co-simulation algorithm.
- *
- *  A simple implementation of `algorithm`. The simulation progresses
- *  at a fixed base stepsize. Simulators are stepped in parallel at an optional
- *  multiple of this base step size.
- */
-class fixed_step_algorithm : public algorithm
-{
-public:
-    /**
-     *  Constructor.
-     *
-     *  \param baseStepSize
-     *      The base communication interval length.
-     */
-    explicit fixed_step_algorithm(duration baseStepSize);
-
-    ~fixed_step_algorithm() noexcept;
-
-    fixed_step_algorithm(const fixed_step_algorithm&) = delete;
-    fixed_step_algorithm& operator=(const fixed_step_algorithm&) = delete;
-
-    fixed_step_algorithm(fixed_step_algorithm&&) noexcept;
-    fixed_step_algorithm& operator=(fixed_step_algorithm&&) noexcept;
-
-    // `algorithm` methods
-    void add_simulator(simulator_index i, simulator* s) override;
-    void remove_simulator(simulator_index i) override;
-    void add_connection(std::shared_ptr<connection> c) override;
-    void remove_connection(std::shared_ptr<connection> c) override;
-    void setup(time_point startTime, std::optional<time_point> stopTime) override;
-    void initialize() override;
-    std::pair<duration, std::unordered_set<simulator_index>> do_step(time_point currentT) override;
-
-    /**
-     * Sets step size decimation factor for a simulator.
-     *
-     * This will effectively set the simulator step size to a multiple
-     * of the algorithm's base step size. The default decimation factor is 1.
-     * Can be called *before* the simulator has been added to the algorithm with `add_simulator()`.
-     *
-     * \param simulatorName
-     *      The name of the simulator.
-     *
-     * \param factor
-     *      The stepsize decimation factor.
-     */
-    void set_stepsize_decimation_factor(const std::string& simulatorName, int factor);
-
-    /**
-     * Sets step size decimation factor for a simulator.
-     *
-     * This will effectively set the simulator step size to a multiple
-     * of the algorithm's base step size. The default decimation factor is 1.
-     * Must be called *after* the simulator has been added to the algorithm with `add_simulator()`.
-     *
-     * \param simulator
-     *      The index of the simulator.
-     *
-     * \param factor
-     *      The stepsize decimation factor.
-     */
-    void set_stepsize_decimation_factor(simulator_index simulator, int factor);
-
-private:
-    class impl;
-    std::unique_ptr<impl> pimpl_;
-};
-
-} // namespace cse
-#endif // header guard
-=======
-#endif
->>>>>>> a472eb65
+#endif
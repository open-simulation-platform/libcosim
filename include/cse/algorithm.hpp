/**
 *  \file
 *  \brief Co-simulation algorithms.
 */
#ifndef CSE_ALGORITHM_HPP
#define CSE_ALGORITHM_HPP

#include <cse/execution.hpp>
#include <cse/manipulator.hpp>
#include <cse/model.hpp>
#include <cse/observer/observer.hpp>

#include <boost/fiber/future.hpp>

#include <functional>
#include <memory>
#include <optional>
#include <string_view>


namespace cse
{


/**
 *  A simulator interface for co-simulation algorithms.
 *
 *  This is the simulator interface exposed to `algorithm` implementers,
 *  and is used to control one "sub-simulator" in a co-simulation.
 *
 *  Some of the functions in this class, specifically the ones that return a
 *  `boost::fibers::future` object, are asynchronous.  Only one asynchronous
 *  operation may be executed per `simulator` object at any given time,
 *  meaning that client code must *always* ensure that the previous operation
 *  has completed before starting a new one. This is typically done by calling
 *  `boost::fibers::future::get()` on the future returned from the previous
 *  function call.
 */
class simulator : public observable
{
public:

    /**
     *  Exposes a variable for assignment with `set_xxx()`.
     *
     *  The purpose is fundamentally to select which variables get transferred
     *  to remote simulators at each step, so that each individual `set_xxx()`
     *  function call doesn't trigger a new data exchange.
     *
     *  Calling this function more than once for the same variable has no
     *  effect.
     */
    virtual void expose_for_setting(variable_type type, variable_index index) = 0;

    /**
     *  Sets the value of a real variable.
     *
     *  The variable must previously have been exposed with `expose_for_setting()`.
     */
    virtual void set_real(variable_index index, double value) = 0;

    /**
     *  Sets the value of an integer variable.
     *
     *  The variable must previously have been exposed with `expose_for_setting()`.
     */
    virtual void set_integer(variable_index index, int value) = 0;

    /**
     *  Sets the value of a boolean variable.
     *
     *  The variable must previously have been exposed with `expose_for_setting()`.
     */
    virtual void set_boolean(variable_index index, bool value) = 0;

    /**
     *  Sets the value of a string variable.
     *
     *  The variable must previously have been exposed with `expose_for_setting()`.
     */
    virtual void set_string(variable_index index, std::string_view value) = 0;

    virtual void set_real_input_manipulator(
<<<<<<< HEAD
        variable_index index,
        std::function<double(double)> manipulator) = 0;

    virtual void set_integer_input_manipulator(
        variable_index index,
        std::function<int(int)> manipulator) = 0;

    virtual void set_boolean_input_manipulator(
        variable_index index,
        std::function<bool(bool)> manipulator) = 0;

    virtual void set_string_input_manipulator(
        variable_index index,
        std::function<std::string(std::string_view)> manipulator) = 0;

    virtual void set_real_output_manipulator(
        variable_index index,
        std::function<double(double)> manipulator) = 0;

    virtual void set_integer_output_manipulator(
        variable_index index,
        std::function<int(int)> manipulator) = 0;

    virtual void set_boolean_output_manipulator(
        variable_index index,
        std::function<bool(bool)> manipulator) = 0;

    virtual void set_string_output_manipulator(
        variable_index index,
        std::function<std::string(std::string_view)> manipulator) = 0;
=======
            variable_index index,
            std::function<double(double)> manipulator) = 0;

    virtual void set_integer_input_manipulator(
            variable_index index,
            std::function<int(int)> manipulator) = 0;

    virtual void set_boolean_input_manipulator(
            variable_index index,
            std::function<bool(bool)> manipulator) = 0;

    virtual void set_string_input_manipulator(
            variable_index index,
            std::function<std::string(std::string_view)> manipulator) = 0;

    virtual void set_real_output_manipulator(
            variable_index index,
            std::function<double(double)> manipulator) = 0;

    virtual void set_integer_output_manipulator(
            variable_index index,
            std::function<int(int)> manipulator) = 0;

    virtual void set_boolean_output_manipulator(
            variable_index index,
            std::function<bool(bool)> manipulator) = 0;

    virtual void set_string_output_manipulator(
            variable_index index,
            std::function<std::string(std::string_view)> manipulator) = 0;
>>>>>>> 0239eeeb

    /**
     *  Performs pre-simulation setup and enters initialisation mode.
     *
     *  This function must be called exactly once, before initialisation and
     *  simulation can begin (i.e. before the first time either of
     *  `do_iteration()` or `do_step()` are called).
     *
     *  \param startTime
     *      The logical time at which the simulation will start. (The first
     *      time `do_step()` is called, its `currentT` argument must have
     *      the same value.)
     *  \param stopTime
     *      The logical time at which the simulation will end. If specified,
     *      the simulator may not be stepped beyond this point.
     *  \param relativeTolerance
     *      A suggested relative tolerance for the internal error estimation
     *      of the simulator's solver.  This should be specified if the
     *      co-simulation algorithm itself uses error estimation to determine
     *      the length of communication intervals.  If the simulator's
     *      solver doesn't use error estimation, it will just ignore this
     *      parameter.
     */
    virtual boost::fibers::future<void> setup(
        time_point startTime,
        std::optional<time_point> stopTime,
        std::optional<double> relativeTolerance) = 0;


    /**
     *  Updates the simulator with new input values and makes it calculate
     *  new output values, without advancing logical time.
     *
     *  This function can be used in the initialisation phase, after `setup()`
     *  has been called and before the first `do_step()` call.  It enables
     *  iterative initialisation of the system.  The purpose could be to
     *  propagate initial values between simulators and/or bring the system
     *  to a steady state.
     */
    virtual boost::fibers::future<void> do_iteration() = 0;

    /**
     *  Performs a single time step.
     *
     *  This causes the simulator to perform its computations for the logical
     *  time interval from `currentT` to `currentT+deltaT`.
     *
     *  \param currentT
     *      The starting point of the time step.
     *  \param deltaT
     *      The length of the time step. Must be positive.
     */
    virtual boost::fibers::future<step_result> do_step(
        time_point currentT,
        duration deltaT) = 0;
};


/**
 *  An interface for co-simulation algorithms.
 *
 *  A co-simulation algorithm is responsible for connecting variables (i.e.,
 *  transferring output values to the right input variables) and stepping
 *  simulators.
 *
 *  Some of the functions in this interface are guaranteed to be called in
 *  a fixed order:
 *
 *    1. `setup()`
 *    2. `initialize()`
 *    3. `do_step()` (possibly repeatedly)
 */
class algorithm
{
public:
    /**
     *  Adds a simulator to the co-simulation.
     *
     *  \param index
     *      A numerical index that will be used to identify the simulator
     *      in other function calls.
     *  \param sim
     *      A pointer to an object that is used to control the simulator.
     *      Note that the algorithm does not have resource ownership of
     *      the object it points to (i.e., should not try to delete it).
     */
    virtual void add_simulator(simulator_index index, simulator* sim) = 0;

    /**
     *  Removes a simulator from the co-simulation.
     *
     *  \param index
     *      The index of a simulator that has previously been added to the
     *      co-simulation with `add_simulator()`.
     */
    virtual void remove_simulator(simulator_index index) = 0;

    /**
     *  Connects an output variable to an input variable.
     *
     *  After this, the algorithm is responsible for acquiring the value of
     *  the output variable and assigning it to the input variable at
     *  communication points.
     *
     *  \param output
     *      A reference to the output variable.
     *  \param input
     *      A reference to the input variable.
     *  \param inputAlreadyConnected
     *      Whether the input has already been connected in a previous
     *      `connect_variables()` call. If so, the previous connection must
     *      be broken. This is meant as an aid to subclass implementors,
     *      saving them from having to perform this check on every connection.
     */
    virtual void connect_variables(
        variable_id output,
        variable_id input,
        bool inputAlreadyConnected) = 0;

    /// Breaks a previously established connection to input variable `input`.
    virtual void disconnect_variable(variable_id input) = 0;

    /**
     *  Performs initial setup.
     *
     *  This function is guaranteed to be called before `initialize()`.
     *
     *  \param startTime
     *      The logical time at which the simulation will start. (The first
     *      time `do_step()` is called, its `currentT` argument will have
     *      the same value.)
     *  \param stopTime
     *      The logical time at which the simulation will end. If specified,
     *      the algorithm will not be stepped beyond this point.
     */
    virtual void setup(time_point startTime, std::optional<time_point> stopTime) = 0;

    /**
     *  Initializes the co-simulation.
     *
     *  Typically, this function will set the initial values of simulator
     *  variables, possibly performing iterative initialization to steady-state
     *  values for some of them.
     *
     *  This function is guaranteed to be called after `setup()` and before
     *  the first `do_step()` call.
     */
    virtual void initialize() = 0;

    /**
     *  Performs a single macro time step.
     *
     *  The actual time step length is determined by the algorithm, but it may
     *  not exceed `maxDeltaT` if specified.
     *
     *  This function is guaranteed to be called after `initialize()`. The
     *  first time it is called, `currentT` will be equal to the `startTime`
     *  argument passed to `setup()`.
     *
     *  \param currentT
     *      The starting point of the time step.
     *  \param maxDeltaT
     *      The maximum length of the time step (optional).
     *
     *  \returns
     *      The actual time step length, which must be less than or equal
     *      to `maxDeltaT`, if specified.
     */
    virtual duration do_step(time_point currentT, std::optional<duration> maxDeltaT) = 0;

    virtual ~algorithm() noexcept = default;
};


/**
 *  A fixed-stepsize co-simulation algorithm.
 *
 *  This is the simplest possible implementation of `algorithm`. All
 *  simulators are advanced in parallel with the same, constant
 *  communication interval at each step.
 */
class fixed_step_algorithm : public algorithm
{
public:
    /**
     *  Constructor.
     *
     *  \param stepSize
     *      The communication interval length.
     */
    explicit fixed_step_algorithm(duration stepSize);

    ~fixed_step_algorithm() noexcept;

    fixed_step_algorithm(const fixed_step_algorithm&) = delete;
    fixed_step_algorithm& operator=(const fixed_step_algorithm&) = delete;

    fixed_step_algorithm(fixed_step_algorithm&&) noexcept;
    fixed_step_algorithm& operator=(fixed_step_algorithm&&) noexcept;

    // `algorithm` methods
    void add_simulator(simulator_index i, simulator* s) override;
    void remove_simulator(simulator_index i) override;
    void connect_variables(
        variable_id output,
        variable_id input,
        bool inputAlreadyConnected) override;
    void disconnect_variable(variable_id input) override;
    void setup(time_point startTime, std::optional<time_point> stopTime) override;
    void initialize() override;
    duration do_step(time_point currentT, std::optional<duration> maxDeltaT) override;

private:
    class impl;
    std::unique_ptr<impl> pimpl_;
};


} // namespace cse
#endif // header guard<|MERGE_RESOLUTION|>--- conflicted
+++ resolved
@@ -81,69 +81,36 @@
     virtual void set_string(variable_index index, std::string_view value) = 0;
 
     virtual void set_real_input_manipulator(
-<<<<<<< HEAD
-        variable_index index,
-        std::function<double(double)> manipulator) = 0;
+            variable_index index,
+            std::function<double(double)> manipulator) = 0;
 
     virtual void set_integer_input_manipulator(
-        variable_index index,
-        std::function<int(int)> manipulator) = 0;
+            variable_index index,
+            std::function<int(int)> manipulator) = 0;
 
     virtual void set_boolean_input_manipulator(
-        variable_index index,
-        std::function<bool(bool)> manipulator) = 0;
+            variable_index index,
+            std::function<bool(bool)> manipulator) = 0;
 
     virtual void set_string_input_manipulator(
-        variable_index index,
-        std::function<std::string(std::string_view)> manipulator) = 0;
+            variable_index index,
+            std::function<std::string(std::string_view)> manipulator) = 0;
 
     virtual void set_real_output_manipulator(
-        variable_index index,
-        std::function<double(double)> manipulator) = 0;
+            variable_index index,
+            std::function<double(double)> manipulator) = 0;
 
     virtual void set_integer_output_manipulator(
-        variable_index index,
-        std::function<int(int)> manipulator) = 0;
+            variable_index index,
+            std::function<int(int)> manipulator) = 0;
 
     virtual void set_boolean_output_manipulator(
-        variable_index index,
-        std::function<bool(bool)> manipulator) = 0;
+            variable_index index,
+            std::function<bool(bool)> manipulator) = 0;
 
     virtual void set_string_output_manipulator(
-        variable_index index,
-        std::function<std::string(std::string_view)> manipulator) = 0;
-=======
-            variable_index index,
-            std::function<double(double)> manipulator) = 0;
-
-    virtual void set_integer_input_manipulator(
-            variable_index index,
-            std::function<int(int)> manipulator) = 0;
-
-    virtual void set_boolean_input_manipulator(
-            variable_index index,
-            std::function<bool(bool)> manipulator) = 0;
-
-    virtual void set_string_input_manipulator(
             variable_index index,
             std::function<std::string(std::string_view)> manipulator) = 0;
-
-    virtual void set_real_output_manipulator(
-            variable_index index,
-            std::function<double(double)> manipulator) = 0;
-
-    virtual void set_integer_output_manipulator(
-            variable_index index,
-            std::function<int(int)> manipulator) = 0;
-
-    virtual void set_boolean_output_manipulator(
-            variable_index index,
-            std::function<bool(bool)> manipulator) = 0;
-
-    virtual void set_string_output_manipulator(
-            variable_index index,
-            std::function<std::string(std::string_view)> manipulator) = 0;
->>>>>>> 0239eeeb
 
     /**
      *  Performs pre-simulation setup and enters initialisation mode.

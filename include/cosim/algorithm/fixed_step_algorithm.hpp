--- conflicted
+++ resolved
@@ -11,7 +11,6 @@
 #define LIBCOSIM_ALGORITHM_FIXED_STEP_ALGORITHM_HPP
 
 #include <cosim/algorithm/algorithm.hpp>
-#include <thread>
 
 namespace cosim
 {
@@ -35,11 +34,7 @@
      *  \param workerThreadCount
      *      A number of worker threads to spawn for running FMUs
      */
-<<<<<<< HEAD
-    explicit fixed_step_algorithm(duration baseStepSize, unsigned int thread_count = std::thread::hardware_concurrency());
-=======
     explicit fixed_step_algorithm(duration baseStepSize, std::optional<unsigned int> workerThreadCount = std::nullopt);
->>>>>>> 11225f2f
 
     ~fixed_step_algorithm() noexcept;
 

set(publicHeaderDir "${CMAKE_SOURCE_DIR}/include/cse")
set(privateHeaderDir "${CMAKE_CURRENT_SOURCE_DIR}/cse")

set(publicHeaders
    "algorithm.hpp"
    "async_slave.hpp"
    "config.hpp"
<<<<<<< HEAD
    "cse_config_parser.hpp"
=======
    "connection.hpp"
>>>>>>> 919ca45d
    "exception.hpp"
    "execution.hpp"
    "ssp_parser.hpp"
    "fmi/fmu.hpp"
    "fmi/importer.hpp"
    "fmi/v1/fmu.hpp"
    "fmi/v2/fmu.hpp"
    "lib_info.hpp"
    "log/logger.hpp"
    "log/simple.hpp"
    "model.hpp"
    "observer.hpp"
    "observer/observer.hpp"
    "observer/file_observer.hpp"
    "observer/last_value_provider.hpp"
    "observer/time_series_observer.hpp"
    "observer/time_series_provider.hpp"
    "orchestration.hpp"
    "slave.hpp"
    "timer.hpp"
    "scenario.hpp"
    "scenario_parser.hpp"
    "manipulator.hpp"
    "uri.hpp"
)
set(privateHeaders
    "error.hpp"
    "fmi/fmilib.h"
    "fmi/glue.hpp"
    "fmi/windows.hpp"
    "slave_simulator.hpp"
    "observer/slave_value_provider.hpp"
    "utility/concurrency.hpp"
    "utility/filesystem.hpp"
    "utility/uuid.hpp"
    "utility/zip.hpp"
)
set(sources
    "algorithm.cpp"
    "async_slave.cpp"
<<<<<<< HEAD
    "cse_config_parser.cpp"
=======
    "connection.cpp"
>>>>>>> 919ca45d
    "exception.cpp"
    "execution.cpp"
    "ssp_parser.cpp"
    "fmi/importer.cpp"
    "fmi/v1/fmu.cpp"
    "fmi/v2/fmu.cpp"
    "log/logger.cpp"
    "model.cpp"
    "observer/file_observer.cpp"
    "observer/last_value_observer.cpp"
    "observer/time_series_observer.cpp"
    "orchestration.cpp"
    "scenario_manager.cpp"
    "scenario_parser.cpp"
    "override_manipulator.cpp"
    "uri.cpp"

    "error.cpp"
    "fmi/glue.cpp"
    "fmi/windows.cpp"
    "observer/slave_value_provider.cpp"
    "slave_simulator.cpp"
    "timer.cpp"
    "utility/filesystem.cpp"
    "utility/uuid.cpp"
    "utility/zip.cpp"
)

if(CSECORE_WITH_FMUPROXY)
    list(APPEND publicHeaders
            "fmuproxy/remote_fmu.hpp"
            "fmuproxy/service_types.hpp"
            "fmuproxy/thrift_state.hpp"
            "fmuproxy/fmu_service.hpp"
            "fmuproxy/fmuproxy_client.hpp"
            "fmuproxy/fmuproxy_uri_sub_resolver.hpp"
    )
    list(APPEND privateHeaders
            "fmuproxy/fmuproxy_helper.hpp"
            "fmuproxy/remote_slave.hpp"
    )
    list(APPEND sources
            "fmuproxy/remote_slave.cpp"
            "fmuproxy/remote_fmu.cpp"
            "fmuproxy/service_types.cpp"
            "fmuproxy/thrift_state.cpp"
            "fmuproxy/fmu_service.cpp"
            "fmuproxy/fmuproxy_client.cpp"
            "fmuproxy/fmuproxy_uri_sub_resolver.cpp"
    )
endif()

set(publicHeadersFull)
foreach(h IN LISTS publicHeaders)
    list(APPEND publicHeadersFull "${publicHeaderDir}/${h}")
endforeach()
set(privateHeadersFull)
foreach(h IN LISTS privateHeaders)
    list(APPEND privateHeadersFull "${privateHeaderDir}/${h}")
endforeach()
set(allSources ${publicHeadersFull} ${privateHeadersFull} ${sources})

add_library(csecorecpp ${allSources})
target_compile_definitions(csecorecpp PUBLIC "BOOST_ALL_DYN_LINK=1" "BOOST_ALL_NO_LIB=1" "BOOST_CONFIG_SUPPRESS_OUTDATED_MESSAGE=1")
target_compile_features(csecorecpp PUBLIC "cxx_std_17")
target_include_directories(csecorecpp
    PUBLIC
        "$<BUILD_INTERFACE:${CMAKE_SOURCE_DIR}/include>"
    PRIVATE
        "${CMAKE_CURRENT_SOURCE_DIR}"
)
target_link_libraries(csecorecpp
    PUBLIC
        ${FMILibrary_LIBRARIES}
        libzip::libzip
        Boost::boost
        Boost::date_time
        Boost::fiber
        Boost::filesystem
        Boost::log
        gsl
    PRIVATE
        nlohmann_json
    )

if(CSECORE_WITH_FMUPROXY)
    target_compile_definitions(csecorecpp PRIVATE "HAS_FMUPROXY")
    target_link_libraries(csecorecpp
        PUBLIC
            thrift::thrift
        )
endif()

if(CMAKE_CXX_COMPILER_ID STREQUAL "GNU")
    target_link_libraries(csecorecpp INTERFACE "atomic")
endif()
if(WIN32 AND NOT BUILD_SHARED_LIBS)
    set_target_properties(csecorecpp PROPERTIES OUTPUT_NAME "libcsecorecpp")
endif()
if(CSECORE_STANDALONE_INSTALLATION)
    set_target_properties(csecorecpp PROPERTIES INSTALL_RPATH "\$ORIGIN")
endif()

install(
    TARGETS csecorecpp
    EXPORT "${CSECORE_EXPORT_TARGET}"
    ${CSECORE_INSTALL_DESTINATIONS}
)
install(
    DIRECTORY "${publicHeaderDir}"
    DESTINATION "${CSECORE_HEADER_INSTALL_DIR}"
)<|MERGE_RESOLUTION|>--- conflicted
+++ resolved
@@ -5,11 +5,8 @@
     "algorithm.hpp"
     "async_slave.hpp"
     "config.hpp"
-<<<<<<< HEAD
+    "connection.hpp"
     "cse_config_parser.hpp"
-=======
-    "connection.hpp"
->>>>>>> 919ca45d
     "exception.hpp"
     "execution.hpp"
     "ssp_parser.hpp"
@@ -50,11 +47,8 @@
 set(sources
     "algorithm.cpp"
     "async_slave.cpp"
-<<<<<<< HEAD
+    "connection.cpp"
     "cse_config_parser.cpp"
-=======
-    "connection.cpp"
->>>>>>> 919ca45d
     "exception.cpp"
     "execution.cpp"
     "ssp_parser.cpp"

--- conflicted
+++ resolved
@@ -49,11 +49,8 @@
     "membuffer_observer.cpp"
     "file_observer.cpp"
     "slave_value_provider.cpp"
-<<<<<<< HEAD
     "scenario_manager.cpp"
-=======
     "time_series_observer.cpp"
->>>>>>> 0a0e608c
 
     "error.cpp"
     "fmi_glue.cpp"

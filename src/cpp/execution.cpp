--- conflicted
+++ resolved
@@ -1,17 +1,13 @@
 #include "cse/execution.hpp"
 
 #include "cse/algorithm.hpp"
+#include "cse/exception.hpp"
 #include "cse/slave_simulator.hpp"
 #include "cse/timer.hpp"
 
-<<<<<<< HEAD
 #include <algorithm>
-=======
-#include <boost/functional/hash.hpp>
-
-#include <cse/exception.hpp>
->>>>>>> b71d987c
 #include <sstream>
+#include <unordered_map>
 #include <utility>
 #include <vector>
 
@@ -370,7 +366,6 @@
     return pimpl_->get_connections();
 }
 
-
 time_point execution::current_time() const noexcept
 {
     return pimpl_->current_time();

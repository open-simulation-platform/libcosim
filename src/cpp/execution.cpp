--- conflicted
+++ resolved
@@ -187,16 +187,12 @@
         return timer_.get_real_time_factor_target();
     }
 
-<<<<<<< HEAD
     std::shared_ptr<const simulator> get_simulator(simulator_index index) const
     {
         return simulators_.at(index);
     }
 
-    std::vector<variable_id> get_modified_variables()
-=======
     std::vector<variable_id> get_modified_variables() const
->>>>>>> 90e86ae6
     {
         std::vector<variable_id> modifiedVariables;
 
@@ -443,17 +439,13 @@
     return pimpl_->get_real_time_factor_target();
 }
 
-<<<<<<< HEAD
 std::shared_ptr<const simulator> execution::get_simulator(
     simulator_index index) const
 {
     return pimpl_->get_simulator(index);
 }
 
-std::vector<variable_id> execution::get_modified_variables()
-=======
 std::vector<variable_id> execution::get_modified_variables() const
->>>>>>> 90e86ae6
 {
     return pimpl_->get_modified_variables();
 }

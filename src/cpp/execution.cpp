#include "cse/execution.hpp"

#include "cse/algorithm.hpp"
#include "cse/slave_simulator.hpp"
#include "cse/timer.hpp"
#include <cse/exception.hpp>

#include <boost/functional/hash.hpp>

#include <sstream>
#include <unordered_map>
#include <utility>
#include <vector>


// Specialisation of std::hash for variable_id
namespace std
{
template<>
class hash<cse::variable_id>
{
public:
    std::size_t operator()(const cse::variable_id& v) const noexcept
    {
        std::size_t seed = 0;
        boost::hash_combine(seed, v.simulator);
        boost::hash_combine(seed, v.type);
        boost::hash_combine(seed, v.index);
        return seed;
    }
};
} // namespace std


namespace cse
{

class execution::impl
{
public:
    impl(time_point startTime, std::shared_ptr<algorithm> algo)
        : lastStep_(0)
        , currentTime_(startTime)
        , initialized_(false)
        , stopped_(true)
        , algorithm_(algo)
        , timer_()
    {
        algorithm_->setup(currentTime_, std::nullopt);
    }

    ~impl() noexcept = default;

    impl(const impl&) = delete;
    impl& operator=(const impl&) = delete;

    impl(impl&&) = delete;
    impl& operator=(impl&&) = delete;

    simulator_index add_slave(
        std::shared_ptr<async_slave> slave,
        std::string_view name)
    {
        const auto index = static_cast<simulator_index>(simulators_.size());
        simulators_.push_back(std::make_unique<slave_simulator>(slave, name));
        algorithm_->add_simulator(index, simulators_.back().get());

        for (const auto& obs : observers_) {
            obs->simulator_added(index, simulators_.back().get(), currentTime_);
        }
        for (const auto& man : manipulators_) {
            man->simulator_added(index, simulators_.back().get(), currentTime_);
        }
        return index;
    }

    void add_observer(std::shared_ptr<observer> obs)
    {
        observers_.push_back(obs);
        for (std::size_t i = 0; i < simulators_.size(); ++i) {
            obs->simulator_added(
                static_cast<simulator_index>(i),
                simulators_[i].get(),
                currentTime_);
        }
        for (const auto conn : connections_) {
            obs->variables_connected(conn.second, conn.first, currentTime_);
        }
    }

    void add_manipulator(std::shared_ptr<manipulator> man)
    {
        manipulators_.push_back(man);
        for (std::size_t i = 0; i < simulators_.size(); ++i) {
            man->simulator_added(
                static_cast<simulator_index>(i),
                simulators_[i].get(),
                currentTime_);
        }
    }

    void connect_variables(variable_id output, variable_id input)
    {
        validate_variable(output, variable_causality::output);
        validate_variable(input, variable_causality::input);

        const auto existing = connections_.find(input);
        const auto hasExisting = existing != connections_.end();

        algorithm_->connect_variables(output, input, hasExisting);
        if (hasExisting) {
            existing->second = output;
        } else {
            connections_.emplace(input, output);
        }
    }

    time_point current_time() const noexcept
    {
        return currentTime_;
    }

    bool is_running() const noexcept
    {
        return !stopped_;
    }

    duration step()
    {
        if (!initialized_) {
            algorithm_->initialize();
            initialized_ = true;
        }
        for (const auto& man : manipulators_) {
            man->step_commencing(currentTime_);
        }
        const auto [stepSize, finished] = algorithm_->do_step(currentTime_);
        currentTime_ += stepSize;
        ++lastStep_;
        for (const auto& obs : observers_) {
            for (const auto& index : finished) {
                obs->simulator_step_complete(index, lastStep_, stepSize, currentTime_);
            }
            obs->step_complete(lastStep_, stepSize, currentTime_);
        }
        return stepSize;
    }

    boost::fibers::future<bool> simulate_until(std::optional<time_point> endTime)
    {
        return boost::fibers::async([=]() {
            stopped_ = false;
            timer_.start(currentTime_);
            duration stepSize;
            do {
                stepSize = step();
                timer_.sleep(currentTime_);
            } while (!stopped_ && !timed_out(endTime, currentTime_, stepSize));
            return !stopped_;
        });
    }

    void stop_simulation()
    {
        stopped_ = true;
    }

    void enable_real_time_simulation()
    {
        timer_.enable_real_time_simulation();
    }

    void disable_real_time_simulation()
    {
        timer_.disable_real_time_simulation();
    }

    bool is_real_time_simulation()
    {
        return timer_.is_real_time_simulation();
    }

    double get_measured_real_time_factor()
    {
        return timer_.get_measured_real_time_factor();
    }

    void set_real_time_factor_target(double realTimeFactor)
    {
        timer_.set_real_time_factor_target(realTimeFactor);
    }

    double get_real_time_factor_target()
    {
        return timer_.get_real_time_factor_target();
    }

<<<<<<< HEAD
    std::unordered_map<simulator_index, std::vector<variable_id>> get_modified_variables()
    {
        std::unordered_map<simulator_index, std::vector<variable_id>> modifiedVariables;

        auto index = 0;
        for (const auto& simulator : simulators_) {
            const auto sim = std::dynamic_pointer_cast<cse::slave_simulator>(simulator);

            std::vector<variable_id> realIds;
            std::vector<variable_id> intIds;
            std::vector<variable_id> boolIds;
            std::vector<variable_id> stringIds;

            auto realIndexes = sim->get_modified_real_indexes();
            auto intIndexes = sim->get_modified_integer_indexes();
            auto boolIndexes = sim->get_modified_boolean_indexes();
            auto stringIndexes = sim->get_modified_string_indexes();

            for (const auto& varIndex : realIndexes) {
                variable_id var = {index, variable_type::real, varIndex};
                realIds.emplace_back(var);
            }

            for (const auto& varIndex : intIndexes) {
                variable_id var = {index, variable_type::integer, varIndex};
                intIds.emplace_back(var);
            }

            for (const auto& varIndex : boolIndexes) {
                variable_id var = {index, variable_type::boolean, varIndex};
                boolIds.emplace_back(var);
            }

            for (const auto& varIndex : stringIndexes) {
                variable_id var = {index, variable_type::string, varIndex};
                stringIds.emplace_back(var);
            }

            std::vector<variable_id> indexes(realIds);
            std::move(intIds.begin(), intIds.end(), std::back_inserter(indexes));
            std::move(boolIds.begin(), boolIds.end(), std::back_inserter(indexes));
            std::move(stringIds.begin(), stringIds.end(), std::back_inserter(indexes));

            if (!indexes.empty()) {
                modifiedVariables.insert(std::make_pair(index, indexes));
            }

            index++;
        }

        return modifiedVariables;
=======
    void set_real_initial_value(simulator_index sim, variable_index var, double value)
    {
        if (initialized_) {
            throw error(make_error_code(errc::unsupported_feature), "Initial values must be set before simulation is started");
        }
        simulators_.at(sim)->expose_for_setting(variable_type::real, var);
        simulators_.at(sim)->set_real(var, value);
    }

    void set_integer_initial_value(simulator_index sim, variable_index var, int value)
    {
        if (initialized_) {
            throw error(make_error_code(errc::unsupported_feature), "Initial values must be set before simulation is started");
        }
        simulators_.at(sim)->expose_for_setting(variable_type::integer, var);
        simulators_.at(sim)->set_integer(var, value);
    }

    void set_boolean_initial_value(simulator_index sim, variable_index var, bool value)
    {
        if (initialized_) {
            throw error(make_error_code(errc::unsupported_feature), "Initial values must be set before simulation is started");
        }
        simulators_.at(sim)->expose_for_setting(variable_type::boolean, var);
        simulators_.at(sim)->set_boolean(var, value);
    }

    void set_string_initial_value(simulator_index sim, variable_index var, const std::string& value)
    {
        if (initialized_) {
            throw error(make_error_code(errc::unsupported_feature), "Initial values must be set before simulation is started");
        }
        simulators_.at(sim)->expose_for_setting(variable_type::string, var);
        simulators_.at(sim)->set_string(var, value);
>>>>>>> 9bbbf2e1
    }

private:
    void validate_variable(variable_id variable, variable_causality causality)
    {
        const auto variables = simulators_.at(variable.simulator)->model_description().variables;
        const auto it = std::find_if(
            variables.begin(),
            variables.end(),
            [=](const auto& var) { return var.causality == causality && var.type == variable.type && var.index == variable.index; });
        if (it == variables.end()) {
            std::ostringstream oss;
            oss << "Cannot find variable with index " << variable.index
                << ", causality " << cse::to_text(causality)
                << " and type " << cse::to_text(variable.type)
                << " for simulator with index " << variable.simulator
                << " and name " << simulators_.at(variable.simulator)->name();
            throw std::out_of_range(oss.str());
        }
    }

    static bool timed_out(std::optional<time_point> endTime, time_point currentTime, duration stepSize)
    {
        constexpr double relativeTolerance = 0.01;
        if (endTime) {
            return *endTime - currentTime < stepSize * relativeTolerance;
        }
        return false;
    }

    step_number lastStep_;
    time_point currentTime_;
    bool initialized_;
    bool stopped_;
    double realTimeFactor_ = 1.0;

    std::shared_ptr<algorithm> algorithm_;
    std::vector<std::shared_ptr<simulator>> simulators_;
    std::vector<std::shared_ptr<observer>> observers_;
    std::vector<std::shared_ptr<manipulator>> manipulators_;
    std::unordered_map<variable_id, variable_id> connections_; // (key, value) = (input, output)
    real_time_timer timer_;
};


execution::execution(time_point startTime, std::shared_ptr<algorithm> algo)
    : pimpl_(std::make_unique<impl>(startTime, algo))
{
}

execution::~execution() noexcept = default;
execution::execution(execution&& other) noexcept = default;
execution& execution::operator=(execution&& other) noexcept = default;

simulator_index execution::add_slave(
    std::shared_ptr<async_slave> slave,
    std::string_view name)
{
    return pimpl_->add_slave(std::move(slave), name);
}

void execution::add_observer(std::shared_ptr<observer> obs)
{
    return pimpl_->add_observer(obs);
}

void execution::add_manipulator(std::shared_ptr<manipulator> man)
{
    return pimpl_->add_manipulator(man);
}

void execution::connect_variables(variable_id output, variable_id input)
{
    pimpl_->connect_variables(output, input);
}

time_point execution::current_time() const noexcept
{
    return pimpl_->current_time();
}

boost::fibers::future<bool> execution::simulate_until(std::optional<time_point> endTime)
{
    return pimpl_->simulate_until(endTime);
}

duration execution::step()
{
    return pimpl_->step();
}

bool execution::is_running() const noexcept
{
    return pimpl_->is_running();
}

void execution::stop_simulation()
{
    pimpl_->stop_simulation();
}

void execution::enable_real_time_simulation()
{
    pimpl_->enable_real_time_simulation();
}

void execution::disable_real_time_simulation()
{
    pimpl_->disable_real_time_simulation();
}

bool execution::is_real_time_simulation()
{
    return pimpl_->is_real_time_simulation();
}

double execution::get_measured_real_time_factor()
{
    return pimpl_->get_measured_real_time_factor();
}

void execution::set_real_time_factor_target(double realTimeFactor)
{
    pimpl_->set_real_time_factor_target(realTimeFactor);
}

double execution::get_real_time_factor_target() {
    return pimpl_->get_real_time_factor_target();
}

<<<<<<< HEAD
std::unordered_map<simulator_index, std::vector<variable_id>> execution::get_modified_variables()
{
    return pimpl_->get_modified_variables();
}

=======
void execution::set_real_initial_value(simulator_index sim, variable_index var, double value)
{
    pimpl_->set_real_initial_value(sim, var, value);
}

void execution::set_integer_initial_value(simulator_index sim, variable_index var, int value)
{
    pimpl_->set_integer_initial_value(sim, var, value);
}

void execution::set_boolean_initial_value(simulator_index sim, variable_index var, bool value)
{
    pimpl_->set_boolean_initial_value(sim, var, value);
}

void execution::set_string_initial_value(simulator_index sim, variable_index var, const std::string& value)
{
    pimpl_->set_string_initial_value(sim, var, value);
}
>>>>>>> 9bbbf2e1

} // namespace cse<|MERGE_RESOLUTION|>--- conflicted
+++ resolved
@@ -3,7 +3,6 @@
 #include "cse/algorithm.hpp"
 #include "cse/slave_simulator.hpp"
 #include "cse/timer.hpp"
-#include <cse/exception.hpp>
 
 #include <boost/functional/hash.hpp>
 
@@ -195,7 +194,6 @@
         return timer_.get_real_time_factor_target();
     }
 
-<<<<<<< HEAD
     std::unordered_map<simulator_index, std::vector<variable_id>> get_modified_variables()
     {
         std::unordered_map<simulator_index, std::vector<variable_id>> modifiedVariables;
@@ -247,7 +245,8 @@
         }
 
         return modifiedVariables;
-=======
+    }
+
     void set_real_initial_value(simulator_index sim, variable_index var, double value)
     {
         if (initialized_) {
@@ -282,7 +281,6 @@
         }
         simulators_.at(sim)->expose_for_setting(variable_type::string, var);
         simulators_.at(sim)->set_string(var, value);
->>>>>>> 9bbbf2e1
     }
 
 private:
@@ -413,13 +411,11 @@
     return pimpl_->get_real_time_factor_target();
 }
 
-<<<<<<< HEAD
 std::unordered_map<simulator_index, std::vector<variable_id>> execution::get_modified_variables()
 {
     return pimpl_->get_modified_variables();
 }
 
-=======
 void execution::set_real_initial_value(simulator_index sim, variable_index var, double value)
 {
     pimpl_->set_real_initial_value(sim, var, value);
@@ -439,6 +435,5 @@
 {
     pimpl_->set_string_initial_value(sim, var, value);
 }
->>>>>>> 9bbbf2e1
 
 } // namespace cse
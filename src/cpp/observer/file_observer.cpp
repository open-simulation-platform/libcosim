#include "cse/observer/file_observer.hpp"

#include "cse/error.hpp"
#include "cse/log/logger.hpp"

#include <boost/date_time/local_time/local_time.hpp>
#include <boost/filesystem/fstream.hpp>
#include <boost/filesystem/operations.hpp>
#include <boost/property_tree/xml_parser.hpp>

#include <algorithm>
#include <codecvt>
#include <locale>
#include <map>
#include <mutex>
#include <sstream>
#include <vector>

namespace cse
{

class file_observer::slave_value_writer
{
public:
    slave_value_writer(observable* observable, boost::filesystem::path& logPath, time_point currentTime)
        : observable_(observable)
        , logPath_(logPath)
    {
        initialize_default(currentTime);
    }

    slave_value_writer(observable* observable, boost::filesystem::path& logPath, size_t decimationFactor, time_point currentTime,
        std::vector<variable_description>& realVars, std::vector<variable_description>& intVars,
        std::vector<variable_description>& boolVars, std::vector<variable_description>& strVars)
        : observable_(observable)
        , logPath_(logPath)
        , decimationFactor_(decimationFactor)
        , loggableRealVariables_(realVars)
        , loggableIntVariables_(intVars)
        , loggableBoolVariables_(boolVars)
        , loggableStringVariables_(strVars)
    {
        initialize_config(currentTime);
    }

    void observe(step_number timeStep, time_point currentTime)
    {
        if (++counter_ % decimationFactor_ == 0) {

            if (!realIndexes_.empty()) realSamples_[timeStep].reserve(realIndexes_.size());
            if (!intIndexes_.empty()) intSamples_[timeStep].reserve(intIndexes_.size());
            if (!boolIndexes_.empty()) boolSamples_[timeStep].reserve(boolIndexes_.size());
            if (!stringIndexes_.empty()) stringSamples_[timeStep].reserve(stringIndexes_.size());

            for (const auto idx : realIndexes_) {
                realSamples_[timeStep].push_back(observable_->get_real(idx));
            }
            for (const auto idx : intIndexes_) {
                intSamples_[timeStep].push_back(observable_->get_integer(idx));
            }
            for (const auto idx : boolIndexes_) {
                boolSamples_[timeStep].push_back(observable_->get_boolean(idx));
            }
            for (const auto idx : stringIndexes_) {
                stringSamples_[timeStep].push_back(observable_->get_string(idx));
            }
            timeSamples_[timeStep] = to_double_time_point(currentTime);

            if (counter_ >= decimationFactor_) {
                persist();
                counter_ = 0;
            }
        }
    }

    ~slave_value_writer()
    {
        persist();
        if (fsw_.is_open()) {
            fsw_.close();
        }
    }

private:
    template<typename T>
    void write(const std::vector<T>& values)
    {
        for (auto it = values.begin(); it != values.end(); ++it) {
            ss_ << "," << *it;
        }
    }

    /** Default constructor initialization, all variables are logged. */
    void initialize_default(time_point currentTime)
    {
        for (const auto& vd : observable_->model_description().variables) {
            if (vd.causality != variable_causality::local) {

                observable_->expose_for_getting(vd.type, vd.index);

                if (vd.type == variable_type::real) {
                    realIndexes_.push_back(vd.index);
                }
                if (vd.type == variable_type::integer) {
                    intIndexes_.push_back(vd.index);
                }
                if (vd.type == variable_type::boolean) {
                    boolIndexes_.push_back(vd.index);
                }
                if (vd.type == variable_type::string) {
                    stringIndexes_.push_back(vd.index);
                }

                switch (vd.type) {
                    case variable_type::real:
                        realVars_.push_back(vd);
                        break;
                    case variable_type::integer:
                        intVars_.push_back(vd);
                        break;
                    case variable_type::string:
                        stringVars_.push_back(vd);
                        break;
                    case variable_type::boolean:
                        boolVars_.push_back(vd);
                        break;
                    case variable_type::enumeration:
                        CSE_PANIC();
                }
            }
        }

        write_header();
        observe(0, currentTime);
    }

    /** External config initialization, only configured variables are logged. */
    void initialize_config(time_point currentTime)
    {
        for (const auto& variable : loggableRealVariables_) {
            realIndexes_.push_back(variable.index);
            observable_->expose_for_getting(variable_type::real, variable.index);
            realVars_.push_back(variable);
        }

        for (const auto& variable : loggableIntVariables_) {
            intIndexes_.push_back(variable.index);
            observable_->expose_for_getting(variable_type::integer, variable.index);
            intVars_.push_back(variable);
        }

        for (const auto& variable : loggableBoolVariables_) {
            boolIndexes_.push_back(variable.index);
            observable_->expose_for_getting(variable_type::boolean, variable.index);
            boolVars_.push_back(variable);
        }

        for (const auto& variable : loggableStringVariables_) {
            stringIndexes_.push_back(variable.index);
            observable_->expose_for_getting(variable_type::string, variable.index);
            stringVars_.push_back(variable);
        }

        write_header();
        observe(0, currentTime);
    }

    void write_header()
    {
        boost::filesystem::create_directories(logPath_.parent_path());
        fsw_.open(logPath_, std::ios_base::out | std::ios_base::app);

        if (fsw_.fail()) {
            throw std::runtime_error("Failed to open file stream for logging");
        }

        ss_ << "Time,StepCount";

        for (const auto& vd : realVars_) {
            ss_ << "," << vd.name << " [" << vd.index << " " << vd.type << " " << vd.causality << "]";
        }
        for (const auto& vd : intVars_) {
            ss_ << "," << vd.name << " [" << vd.index << " " << vd.type << " " << vd.causality << "]";
        }
        for (const auto& vd : boolVars_) {
            ss_ << "," << vd.name << " [" << vd.index << " " << vd.type << " " << vd.causality << "]";
        }
        for (const auto& vd : stringVars_) {
            ss_ << "," << vd.name << " [" << vd.index << " " << vd.type << " " << vd.causality << "]";
        }

        ss_ << std::endl;

        if (fsw_.is_open()) {
            fsw_ << ss_.rdbuf();
        }
    }

    void persist()
    {
        ss_.clear();
        ss_.str(std::string());

        if (fsw_.is_open()) {

            for (const auto& [stepCount, times] : timeSamples_) {
                ss_ << times << "," << stepCount;

                if (realSamples_.count(stepCount)) write<double>(realSamples_[stepCount]);
                if (intSamples_.count(stepCount)) write<int>(intSamples_[stepCount]);
                if (boolSamples_.count(stepCount)) write<bool>(boolSamples_[stepCount]);
                if (stringSamples_.count(stepCount)) write<std::string_view>(stringSamples_[stepCount]);

                ss_ << std::endl;
            }

            fsw_ << ss_.rdbuf();
        }

        realSamples_.clear();
        intSamples_.clear();
        boolSamples_.clear();
        stringSamples_.clear();
        timeSamples_.clear();
    }

    std::map<step_number, std::vector<double>> realSamples_;
    std::map<step_number, std::vector<int>> intSamples_;
    std::map<step_number, std::vector<bool>> boolSamples_;
    std::map<step_number, std::vector<std::string_view>> stringSamples_;
    std::vector<variable_index> realIndexes_;
    std::vector<variable_index> intIndexes_;
    std::vector<variable_index> boolIndexes_;
    std::vector<variable_index> stringIndexes_;
    std::map<step_number, double> timeSamples_;
    std::vector<variable_description> realVars_;
    std::vector<variable_description> intVars_;
    std::vector<variable_description> boolVars_;
    std::vector<variable_description> stringVars_;
    observable* observable_;
    boost::filesystem::path logPath_;
    size_t decimationFactor_ = 1;
    std::vector<variable_description> loggableRealVariables_;
    std::vector<variable_description> loggableIntVariables_;
    std::vector<variable_description> loggableBoolVariables_;
    std::vector<variable_description> loggableStringVariables_;
    boost::filesystem::ofstream fsw_;
    std::stringstream ss_;
    size_t counter_ = 0;
};

file_observer::file_observer(const boost::filesystem::path& logDir)
    : logDir_(boost::filesystem::absolute(logDir))
{
}

<<<<<<< HEAD
file_observer::file_observer(const boost::filesystem::path& configPath, const boost::filesystem::path& logDir)
    : logDir_(boost::filesystem::absolute(logDir))
    , configPath_(configPath)
=======
file_observer::file_observer(const boost::filesystem::path& logDir, const boost::filesystem::path& configPath)
    : configPath_(configPath)
    , logDir_(logDir)
>>>>>>> a7b1193b
    , logFromConfig_(true)
{
    boost::property_tree::read_xml(configPath_.string(), ptree_,
        boost::property_tree::xml_parser::no_comments | boost::property_tree::xml_parser::trim_whitespace);
}

namespace
{
std::string format_time(boost::posix_time::ptime now)
{
    std::locale loc(std::wcout.getloc(), new boost::posix_time::wtime_facet(L"%Y%m%d_%H%M%S"));

    std::basic_stringstream<wchar_t> wss;
    wss.imbue(loc);
    wss << now;

    std::wstring_convert<std::codecvt_utf8<wchar_t>, wchar_t> converter;
    return converter.to_bytes(wss.str());
}

template<typename T>
T get_attribute(const boost::property_tree::ptree& tree, const std::string& key)
{
    return tree.get<T>("<xmlattr>." + key);
}

template<typename T>
T get_attribute(const boost::property_tree::ptree& tree, const std::string& key, T& defaultValue)
{
    return tree.get<T>("<xmlattr>." + key, defaultValue);
}
} // namespace

void file_observer::simulator_added(simulator_index index, observable* simulator, time_point currentTime)
{
    auto time_str = format_time(boost::posix_time::second_clock::local_time());
    auto name = simulator->name().append("_").append(std::to_string(index)).append("_");
    auto extension = time_str.append(".csv");
    auto filename = name.append(extension);

    logPath_ = logDir_ / filename;
    simulators_[index] = simulator;

    if (logFromConfig_) {
        // Read all configured model names from the XML. If simulator name is not in the list, terminate.
        std::vector<std::string> modelNames;
        for (const auto& [model_key, model] : ptree_.get_child("simulators")) {
            (void)model_key; // Ugly GCC 7.3 adaptation

            modelNames.push_back(get_attribute<std::string>(model, "name"));
        }
        if (std::find(modelNames.begin(), modelNames.end(), simulator->name()) != modelNames.end()) {
            parse_config(simulator->name());

            valueWriters_[index] = std::make_unique<slave_value_writer>(simulator, logPath_, decimationFactor_, currentTime,
                loggableRealVariables_, loggableIntVariables_, loggableBoolVariables_, loggableStringVariables_);

            loggableRealVariables_.clear();
            loggableIntVariables_.clear();
            loggableBoolVariables_.clear();
            loggableStringVariables_.clear();
        } else
            return;

    } else {
        valueWriters_[index] = std::make_unique<slave_value_writer>(simulator, logPath_, currentTime);
    }
}

void file_observer::simulator_removed(simulator_index index, time_point /*currentTime*/)
{
    valueWriters_.erase(index);
}

void file_observer::variables_connected(variable_id /*output*/, variable_id /*input*/, time_point /*currentTime*/)
{
}

void file_observer::variable_disconnected(variable_id /*input*/, time_point /*currentTime*/)
{
}

void file_observer::step_complete(step_number /*lastStep*/, duration /*lastStepSize*/, time_point /*currentTime*/)
{
}

void file_observer::simulator_step_complete(simulator_index index, step_number lastStep, duration /*lastStepSize*/, time_point currentTime)
{
    if (valueWriters_.find(index) != valueWriters_.end()) {
        valueWriters_.at(index)->observe(lastStep, currentTime);
    }
}

boost::filesystem::path file_observer::get_log_path()
{
    return logPath_;
}

std::pair<cse::simulator_index, cse::observable*> find_simulator(
    const std::unordered_map<simulator_index, observable*>& simulators,
    const std::string& simulatorName)
{
    for (const auto& [idx, simulator] : simulators) {
        if (simulator->name() == simulatorName) {
            return std::make_pair(idx, simulator);
        }
    }
    throw std::invalid_argument("Can't find simulator with name: " + simulatorName);
}

void file_observer::parse_config(const std::string& simulatorName)
{
    for (const auto& [simulatorElementName, simulatorElement] : ptree_.get_child("simulators")) {
        (void)simulatorElementName; // Ugly GCC 7.3 adaptation

        auto modelName = get_attribute<std::string>(simulatorElement, "name");
        if (modelName != simulatorName) continue;

        decimationFactor_ = get_attribute(simulatorElement, "decimationFactor", defaultDecimationFactor_);

        const auto& [simulatorIndex, simulator] = find_simulator(simulators_, modelName);
        (void)simulatorIndex; // Ugly GCC 7.3 adaptation

        if (simulatorElement.count("variable") == 0) {
            loggableRealVariables_ = find_variables_of_type(simulator->model_description(), variable_type::real);
            loggableIntVariables_ = find_variables_of_type(simulator->model_description(), variable_type::integer);
            loggableBoolVariables_ = find_variables_of_type(simulator->model_description(), variable_type::boolean);
            loggableStringVariables_ = find_variables_of_type(simulator->model_description(), variable_type::string);

            continue;
        }

        for (const auto& [variableElementName, variableElement] : simulatorElement) {
            if (variableElementName == "variable") {
                const auto name = get_attribute<std::string>(variableElement, "name");
                const auto variableDescription =
                    find_variable(simulator->model_description(), name);

                BOOST_LOG_SEV(log::logger(), log::info) << "Logging variable: " << modelName << ":" << name;

                switch (variableDescription.type) {
                    case variable_type::real:
                        loggableRealVariables_.push_back(variableDescription);
                        break;
                    case variable_type::integer:
                        loggableIntVariables_.push_back(variableDescription);
                        break;
                    case variable_type::boolean:
                        loggableBoolVariables_.push_back(variableDescription);
                        break;
                    case variable_type::string:
                        loggableStringVariables_.push_back(variableDescription);
                        break;
                    case variable_type::enumeration:
                        CSE_PANIC();
                }
            }
        }
    }
}

file_observer::~file_observer() = default;


} // namespace cse<|MERGE_RESOLUTION|>--- conflicted
+++ resolved
@@ -254,15 +254,9 @@
 {
 }
 
-<<<<<<< HEAD
-file_observer::file_observer(const boost::filesystem::path& configPath, const boost::filesystem::path& logDir)
+file_observer::file_observer(const boost::filesystem::path& logDir, const boost::filesystem::path& configPath)
     : logDir_(boost::filesystem::absolute(logDir))
     , configPath_(configPath)
-=======
-file_observer::file_observer(const boost::filesystem::path& logDir, const boost::filesystem::path& configPath)
-    : configPath_(configPath)
-    , logDir_(logDir)
->>>>>>> a7b1193b
     , logFromConfig_(true)
 {
     boost::property_tree::read_xml(configPath_.string(), ptree_,

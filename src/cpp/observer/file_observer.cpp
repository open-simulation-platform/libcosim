--- conflicted
+++ resolved
@@ -365,39 +365,7 @@
             return std::make_pair(idx, simulator);
         }
     }
-<<<<<<< HEAD
-    throw std::invalid_argument("Can't find model: " + model);
-}
-
-cse::variable_type find_type(const std::string& typestr)
-{
-    if (typestr == "real") {
-        return variable_type::real;
-    } else if (typestr == "integer") {
-        return variable_type::integer;
-    } else if (typestr == "boolean") {
-        return variable_type::boolean;
-    } else if (typestr == "string") {
-        return variable_type::string;
-    }
-    throw std::invalid_argument("Can't process unknown variable type");
-}
-
-cse::variable_index find_variable_index(
-    const std::vector<variable_description>& variables,
-    const std::string& name,
-    const cse::variable_type type,
-    const cse::variable_causality causality)
-{
-    for (const auto& vd : variables) {
-        if ((vd.name == name) && (vd.type == type) && (vd.causality == causality)) {
-            return vd.index;
-        }
-    }
-    throw std::invalid_argument("Can't find variable index");
-=======
     throw std::invalid_argument("Can't find simulator with name: " + simulatorName);
->>>>>>> 27775c1c
 }
 
 void file_observer::parse_config(const std::string& simulatorName)
@@ -427,11 +395,8 @@
                 const auto name = get_attribute<std::string>(variableElement, "name");
                 const auto variableDescription =
                     find_variable(simulator->model_description(), name);
-<<<<<<< HEAD
-=======
 
                 BOOST_LOG_SEV(log::logger(), log::level::info) << "Logging variable: " << modelName << ":" << name;
->>>>>>> 27775c1c
 
                 switch (variableDescription.type) {
                     case variable_type::real:

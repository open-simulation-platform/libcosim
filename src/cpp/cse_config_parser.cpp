#include "cse/cse_config_parser.hpp"

#include "cse_system_structure.hpp"

#include "cse/function/linear_transformation.hpp"
#include "cse/function/vector_sum.hpp"
<<<<<<< HEAD
#include "cse/log/logger.hpp"
=======
#include <cse/exception.hpp>
#include <cse/log/logger.hpp>
#include <cse/uri.hpp>
#include <cse/utility/utility.hpp>
>>>>>>> 90e86ae6

#include <boost/lexical_cast.hpp>
#include <xercesc/dom/DOM.hpp>
#include <xercesc/framework/MemBufInputSource.hpp>
#include <xercesc/framework/Wrapper4InputSource.hpp>
#include <xercesc/util/PlatformUtils.hpp>
#include <xercesc/util/XMLString.hpp>

#include <ios>
#include <memory>
#include <stdexcept>
#include <sstream>
#include <string>
#include <unordered_map>
#include <vector>
#include <utility>


namespace cse
{

namespace
{
std::shared_ptr<XMLCh> tc(const char* str)
{
    return std::shared_ptr<XMLCh>(
        xercesc::XMLString::transcode(str),
        [](XMLCh* ptr) { xercesc::XMLString::release(&ptr); });
}
std::shared_ptr<char> tc(const XMLCh* str)
{
    return std::shared_ptr<char>(
        xercesc::XMLString::transcode(str),
        [](char* ptr) { xercesc::XMLString::release(&ptr); });
}

class error_handler : public xercesc::DOMErrorHandler
{
public:
    error_handler()
        : failed_(false)
    {}

    bool failed() const { return failed_; }

    bool handleError(const xercesc::DOMError& e) override
    {
        bool warn(e.getSeverity() == xercesc::DOMError::DOM_SEVERITY_WARNING);

        if (!warn)
            failed_ = true;

        xercesc::DOMLocator* loc(e.getLocation());

        BOOST_LOG_SEV(log::logger(), warn ? log::warning : log::error)
            << tc(loc->getURI()).get() << ":"
            << loc->getLineNumber() << ":" << loc->getColumnNumber() << " " << tc(e.getMessage()).get();

        return true;
    }

private:
    bool failed_;
};

class cse_config_parser
{

public:
    cse_config_parser(
        const boost::filesystem::path& configPath);
    ~cse_config_parser() noexcept;

    struct SimulationInformation
    {
        std::string description;
        double stepSize = 0.1;
        double startTime = 0.0;
    };

    const SimulationInformation& get_simulation_information() const;

    struct SystemDescription
    {
        std::string name;
        std::string version;
        std::string systemName;
        std::string systemDescription;
    };

    struct InitialValue
    {
        std::string name;
        cse::variable_type type;
        scalar_value value;
    };

    struct Simulator
    {
        std::string name;
        std::string source;
        std::optional<double> stepSize;
        std::vector<InitialValue> initialValues;
    };

    const std::vector<Simulator>& get_elements() const;

    struct Signal
    {
        std::string name;
        cse::variable_type type;
        cse::variable_causality causality;
    };

    struct SignalGroup
    {
        std::string name;
        std::vector<std::string> signals;
    };

    struct LinearTransformationFunction
    {
        std::string name;
        double factor;
        double offset;
        Signal in;
        Signal out;
    };

    struct SumFunction
    {
        std::string name;
        int inputCount;
        std::vector<Signal> ins;
        Signal out;
    };

    struct VectorSumFunction
    {
        std::string name;
        int inputCount;
        int dimension;
        std::vector<Signal> ins;
        std::vector<Signal> outs;
        std::vector<SignalGroup> inGroups;
        SignalGroup outGroup;
    };

    const std::unordered_map<std::string, LinearTransformationFunction>& get_linear_transformation_functions() const;
    const std::unordered_map<std::string, SumFunction>& get_sum_functions() const;
    const std::unordered_map<std::string, VectorSumFunction>& get_vector_sum_functions() const;

    struct VariableEndpoint
    {
        std::string simulator;
        std::string name;
    };

    struct SignalEndpoint
    {
        std::string function;
        std::string name;
    };

    struct VariableConnection
    {
        VariableEndpoint variableA;
        VariableEndpoint variableB;
    };

    struct SignalConnection
    {
        SignalEndpoint signal;
        VariableEndpoint variable;
    };


    const std::vector<VariableConnection>& get_variable_connections() const;
    const std::vector<SignalConnection>& get_signal_connections() const;
    const std::vector<VariableConnection>& get_variable_group_connections() const;
    const std::vector<SignalConnection>& get_signal_group_connections() const;

private:
    SystemDescription systemDescription_;
    SimulationInformation simulationInformation_;
    std::vector<Simulator> simulators_;
    std::unordered_map<std::string, LinearTransformationFunction> linearTransformationFunctions_;
    std::unordered_map<std::string, SumFunction> sumFunctions_;
    std::unordered_map<std::string, VectorSumFunction> vectorSumFunctions_;
    std::vector<VariableConnection> variableConnections_;
    std::vector<VariableConnection> variableGroupConnections_;
    std::vector<SignalConnection> signalConnections_;
    std::vector<SignalConnection> signalGroupConnections_;
    static variable_type parse_variable_type(const std::string&);
    static bool parse_boolean_value(const std::string& s);
};

namespace
{

template<typename T>
T attribute_or(xercesc::DOMElement* el, const char* attributeName, T defaultValue)
{
    auto node = tc(el->getAttribute(tc(attributeName).get()));
    if (*node) {
        return boost::lexical_cast<T>(node);
    } else {
        return defaultValue;
    }
}

} // namespace

cse_config_parser::cse_config_parser(
    const boost::filesystem::path& configPath)
{
    // Root node
    xercesc::XMLPlatformUtils::Initialize();
    const auto xerces_cleanup = gsl::final_act([]() {
        xercesc::XMLPlatformUtils::Terminate();
    });

    const auto domImpl = xercesc::DOMImplementationRegistry::getDOMImplementation(tc("LS").get());
    const auto parser = static_cast<xercesc::DOMImplementationLS*>(domImpl)->createLSParser(
        xercesc::DOMImplementationLS::MODE_SYNCHRONOUS,
        tc("http://www.w3.org/2001/XMLSchema").get());

    error_handler errorHandler;

    std::string xsd_str = get_embedded_cse_config_xsd();

    xercesc::MemBufInputSource mis(
        reinterpret_cast<const XMLByte*>(xsd_str.c_str()),
        xsd_str.size(),
        "http://opensimulationplatform.com/MSMI/OSPSystemStructure");
    xercesc::Wrapper4InputSource wmis(&mis, false);

    parser->loadGrammar(&wmis, xercesc::Grammar::SchemaGrammarType, true);

    parser->getDomConfig()->setParameter(xercesc::XMLUni::fgDOMErrorHandler, &errorHandler);
    parser->getDomConfig()->setParameter(xercesc::XMLUni::fgXercesUseCachedGrammarInParse, true);
    parser->getDomConfig()->setParameter(xercesc::XMLUni::fgDOMComments, false);
    parser->getDomConfig()->setParameter(xercesc::XMLUni::fgDOMDatatypeNormalization, true);
    parser->getDomConfig()->setParameter(xercesc::XMLUni::fgDOMEntities, false);
    parser->getDomConfig()->setParameter(xercesc::XMLUni::fgDOMNamespaces, true);
    parser->getDomConfig()->setParameter(xercesc::XMLUni::fgDOMElementContentWhitespace, false);
    parser->getDomConfig()->setParameter(xercesc::XMLUni::fgDOMValidate, true);
    parser->getDomConfig()->setParameter(xercesc::XMLUni::fgXercesSchema, true);
    parser->getDomConfig()->setParameter(xercesc::XMLUni::fgXercesSchemaFullChecking, true);
    parser->getDomConfig()->setParameter(xercesc::XMLUni::fgXercesLoadSchema, false);

    const auto doc = parser->parseURI(configPath.string().c_str());

    if (errorHandler.failed()) {
        std::ostringstream oss;
        oss << "Validation of " << configPath.string() << " failed.";
        BOOST_LOG_SEV(log::logger(), log::error) << oss.str();
        throw std::runtime_error(oss.str());
    }

    const auto rootElement = doc->getDocumentElement();

    const auto simulators = static_cast<xercesc::DOMElement*>(rootElement->getElementsByTagName(tc("Simulators").get())->item(0));
    for (auto element = simulators->getFirstElementChild(); element != nullptr; element = element->getNextElementSibling()) {
        std::string name = tc(element->getAttribute(tc("name").get())).get();
        std::string source = tc(element->getAttribute(tc("source").get())).get();

        std::optional<double> stepSize = std::nullopt;
        auto stepSizeNode = tc(element->getAttribute(tc("stepSize").get()));
        if (*stepSizeNode) {
            stepSize = boost::lexical_cast<double>(stepSizeNode);
        }

        std::vector<InitialValue> initialValues;
        const auto initValsElement = static_cast<xercesc::DOMElement*>(element->getElementsByTagName(tc("InitialValues").get())->item(0));
        if (initValsElement) {
            for (auto initValElement = initValsElement->getFirstElementChild(); initValElement != nullptr; initValElement = initValElement->getNextElementSibling()) {
                std::string varName = tc(initValElement->getAttribute(tc("variable").get())).get();
                variable_type varType = parse_variable_type(std::string(tc(initValElement->getFirstElementChild()->getNodeName()).get()));
                std::string varValue = tc(initValElement->getFirstElementChild()->getAttribute(tc("value").get())).get();
                switch (varType) {
                    case variable_type::real:
                        initialValues.push_back({varName, varType, boost::lexical_cast<double>(varValue)});
                        break;
                    case variable_type::integer:
                        initialValues.push_back({varName, varType, boost::lexical_cast<int>(varValue)});
                        break;
                    case variable_type::boolean:
                        initialValues.push_back({varName, varType, parse_boolean_value(varValue)});
                        break;
                    case variable_type::string:
                        initialValues.push_back({varName, varType, varValue});
                        break;
                    case variable_type::enumeration:
                        initialValues.push_back({varName, varType, boost::lexical_cast<int>(varValue)});
                        break;
                }
            }
        }
        simulators_.push_back({name, source, stepSize, initialValues});
    }

    const auto functionsElement = static_cast<xercesc::DOMElement*>(rootElement->getElementsByTagName(tc("Functions").get())->item(0));
    if (functionsElement != nullptr) {
        for (auto functionElement = functionsElement->getFirstElementChild(); functionElement != nullptr; functionElement = functionElement->getNextElementSibling()) {


            const auto functionNodeName = std::string(tc(functionElement->getNodeName()).get());
            const auto functionName = std::string(tc(functionElement->getAttribute(tc("name").get())).get());
            if ("LinearTransformation" == functionNodeName) {
                LinearTransformationFunction function;
                function.name = functionName;

                function.factor = attribute_or<double>(functionElement, "factor", 1.0);
                function.offset = attribute_or<double>(functionElement, "offset", 0.0);

                function.in = {"in", variable_type::real, variable_causality::input};
                function.out = {"out", variable_type::real, variable_causality::output};

                linearTransformationFunctions_[functionName] = function;

            } else if ("Sum" == functionNodeName) {
                SumFunction function;
                function.name = functionName;

                int inputCount = boost::lexical_cast<int>(tc(functionElement->getAttribute(tc("inputCount").get())));
                function.inputCount = inputCount;

                for (int i = 0; i < inputCount; i++) {
                    const std::string sigName = "in[" + std::to_string(i) + "]";
                    function.ins.push_back({sigName, variable_type::real, variable_causality::input});
                }
                function.out = {"out", variable_type::real, variable_causality::output};

                sumFunctions_[functionName] = function;

            } else if ("VectorSum" == functionNodeName) {
                VectorSumFunction function;
                function.name = functionName;

                int inputCount = boost::lexical_cast<int>(tc(functionElement->getAttribute(tc("inputCount").get())));
                function.inputCount = inputCount;
                int dimension = boost::lexical_cast<int>(tc(functionElement->getAttribute(tc("dimension").get())));
                function.dimension = inputCount;

                for (int i = 0; i < inputCount; i++) {
                    const std::string sgName = "in[" + std::to_string(i) + "]";
                    SignalGroup sg;
                    sg.name = sgName;
                    for (int j = 0; j < dimension; j++) {
                        const std::string sigName = sgName + "[" + std::to_string(j) + "]";
                        function.ins.push_back({sigName, variable_type::real, variable_causality::input});
                        sg.signals.emplace_back(sigName);
                    }
                    function.inGroups.push_back(std::move(sg));
                }
                SignalGroup sg;
                sg.name = "out";
                for (int j = 0; j < dimension; j++) {
                    const std::string sigName = "out[" + std::to_string(j) + "]";
                    function.outs.push_back({sigName, variable_type::real, variable_causality::output});
                    sg.signals.emplace_back(sigName);
                }
                function.outGroup = sg;

                vectorSumFunctions_[functionName] = function;

            } else {
                std::ostringstream oss;
                oss << "Found unknown function type " << functionNodeName << " with name " << functionName;
                throw std::runtime_error(oss.str());
            }
        }
    }

    auto descNodes = rootElement->getElementsByTagName(tc("Description").get());
    if (descNodes->getLength() > 0) {
        simulationInformation_.description = tc(descNodes->item(0)->getTextContent()).get();
    }

    auto ssNodes = rootElement->getElementsByTagName(tc("BaseStepSize").get());
    if (ssNodes->getLength() > 0) {
        simulationInformation_.stepSize = boost::lexical_cast<double>(tc(ssNodes->item(0)->getTextContent()));
    }

    auto stNodes = rootElement->getElementsByTagName(tc("StartTime").get());
    if (stNodes->getLength() > 0) {
        simulationInformation_.startTime = boost::lexical_cast<double>(tc(stNodes->item(0)->getTextContent()).get());
    }

    auto connectionsElement = static_cast<xercesc::DOMElement*>(rootElement->getElementsByTagName(tc("Connections").get())->item(0));
    if (connectionsElement) {
        auto variableConnectionsElement = connectionsElement->getElementsByTagName(tc("VariableConnection").get());
        for (size_t i = 0; i < variableConnectionsElement->getLength(); i++) {
            auto connectionElement = static_cast<xercesc::DOMElement*>(variableConnectionsElement->item(i));
            auto a = static_cast<xercesc::DOMElement*>(connectionElement->getElementsByTagName(tc("Variable").get())->item(0));
            auto b = static_cast<xercesc::DOMElement*>(connectionElement->getElementsByTagName(tc("Variable").get())->item(1));

            std::string simulatorA = tc(a->getAttribute(tc("simulator").get())).get();
            std::string nameA = tc(a->getAttribute(tc("name").get())).get();
            VariableEndpoint veA = {simulatorA, nameA};

            std::string simulatorB = tc(b->getAttribute(tc("simulator").get())).get();
            std::string nameB = tc(b->getAttribute(tc("name").get())).get();
            VariableEndpoint veB = {simulatorB, nameB};

            variableConnections_.push_back({veA, veB});
        }

        auto signalConnectionsElement = connectionsElement->getElementsByTagName(tc("SignalConnection").get());
        for (size_t i = 0; i < signalConnectionsElement->getLength(); i++) {
            auto connectionElement = static_cast<xercesc::DOMElement*>(signalConnectionsElement->item(i));
            auto signalElement = static_cast<xercesc::DOMElement*>(connectionElement->getElementsByTagName(tc("Signal").get())->item(0));
            auto variableElement = static_cast<xercesc::DOMElement*>(connectionElement->getElementsByTagName(tc("Variable").get())->item(0));

            std::string function = tc(signalElement->getAttribute(tc("function").get())).get();
            std::string sigName = tc(signalElement->getAttribute(tc("name").get())).get();
            SignalEndpoint signal = {function, sigName};

            std::string simulator = tc(variableElement->getAttribute(tc("simulator").get())).get();
            std::string varName = tc(variableElement->getAttribute(tc("name").get())).get();
            VariableEndpoint variable = {simulator, varName};

            signalConnections_.push_back({signal, variable});
        }

        auto variableGroupConnectionsElement = connectionsElement->getElementsByTagName(tc("VariableGroupConnection").get());
        for (size_t i = 0; i < variableGroupConnectionsElement->getLength(); i++) {
            auto connectionElement = static_cast<xercesc::DOMElement*>(variableGroupConnectionsElement->item(i));
            auto a = static_cast<xercesc::DOMElement*>(connectionElement->getElementsByTagName(tc("VariableGroup").get())->item(0));
            auto b = static_cast<xercesc::DOMElement*>(connectionElement->getElementsByTagName(tc("VariableGroup").get())->item(1));

            std::string simulatorA = tc(a->getAttribute(tc("simulator").get())).get();
            std::string nameA = tc(a->getAttribute(tc("name").get())).get();
            VariableEndpoint veA = {simulatorA, nameA};

            std::string simulatorB = tc(b->getAttribute(tc("simulator").get())).get();
            std::string nameB = tc(b->getAttribute(tc("name").get())).get();
            VariableEndpoint veB = {simulatorB, nameB};

            variableGroupConnections_.push_back({veA, veB});
        }

        auto signalGroupConnectionsElement = connectionsElement->getElementsByTagName(tc("SignalGroupConnection").get());
        for (size_t i = 0; i < signalGroupConnectionsElement->getLength(); i++) {
            auto connectionElement = static_cast<xercesc::DOMElement*>(signalGroupConnectionsElement->item(i));
            auto signalElement = static_cast<xercesc::DOMElement*>(connectionElement->getElementsByTagName(tc("SignalGroup").get())->item(0));
            auto variableElement = static_cast<xercesc::DOMElement*>(connectionElement->getElementsByTagName(tc("VariableGroup").get())->item(0));

            std::string function = tc(signalElement->getAttribute(tc("function").get())).get();
            std::string sigName = tc(signalElement->getAttribute(tc("name").get())).get();
            SignalEndpoint signal = {function, sigName};

            std::string simulator = tc(variableElement->getAttribute(tc("simulator").get())).get();
            std::string varName = tc(variableElement->getAttribute(tc("name").get())).get();
            VariableEndpoint variable = {simulator, varName};

            signalGroupConnections_.push_back({signal, variable});
        }
    }
}

cse_config_parser::~cse_config_parser() noexcept = default;

const cse_config_parser::SimulationInformation& cse_config_parser::get_simulation_information() const
{
    return simulationInformation_;
}

const std::vector<cse_config_parser::Simulator>& cse_config_parser::get_elements() const
{
    return simulators_;
}

const std::unordered_map<std::string, cse_config_parser::LinearTransformationFunction>&
cse_config_parser::get_linear_transformation_functions() const
{
    return linearTransformationFunctions_;
}

const std::unordered_map<std::string, cse_config_parser::SumFunction>&
cse_config_parser::get_sum_functions() const
{
    return sumFunctions_;
}

const std::unordered_map<std::string, cse_config_parser::VectorSumFunction>&
cse_config_parser::get_vector_sum_functions() const
{
    return vectorSumFunctions_;
}

const std::vector<cse_config_parser::VariableConnection>& cse_config_parser::get_variable_connections() const
{
    return variableConnections_;
}

const std::vector<cse_config_parser::SignalConnection>& cse_config_parser::get_signal_connections() const
{
    return signalConnections_;
}

const std::vector<cse_config_parser::VariableConnection>& cse_config_parser::get_variable_group_connections() const
{
    return variableGroupConnections_;
}

const std::vector<cse_config_parser::SignalConnection>& cse_config_parser::get_signal_group_connections() const
{
    return signalGroupConnections_;
}

variable_type cse_config_parser::parse_variable_type(const std::string& str)
{
    if ("Real" == str) {
        return cse::variable_type::real;
    }
    if ("Integer" == str) {
        return cse::variable_type::integer;
    }
    if ("Boolean" == str) {
        return cse::variable_type::boolean;
    }
    if ("String" == str) {
        return cse::variable_type::string;
    }
    if ("Enumeration" == str) {
        return cse::variable_type::enumeration;
    }
    throw std::runtime_error("Failed to parse variable type: " + str);
}

bool cse_config_parser::parse_boolean_value(const std::string& s)
{
    bool bool_value;
    std::istringstream iss(s);
    iss >> bool_value;

    if (iss.fail()) {
        iss.clear();
        iss >> std::boolalpha >> bool_value;
        if (iss.fail()) {
            throw std::invalid_argument("Value: '" + s + "' is not convertable to bool");
        }
    }

    return bool_value;
}

struct variable_group_description
{
    std::string name;
    std::string type;
    std::vector<std::string> variables;
    std::vector<variable_group_description> variable_group_descriptions;
};

struct extended_model_description
{
    explicit extended_model_description(const boost::filesystem::path& ospModelDescription)
    {
        xercesc::XMLPlatformUtils::Initialize();
        const auto xerces_cleanup = gsl::final_act([]() {
            xercesc::XMLPlatformUtils::Terminate();
        });
        const auto domImpl = xercesc::DOMImplementationRegistry::getDOMImplementation(tc("LS").get());
        const auto parser = static_cast<xercesc::DOMImplementationLS*>(domImpl)->createLSParser(xercesc::DOMImplementationLS::MODE_SYNCHRONOUS, tc("http://www.w3.org/2001/XMLSchema").get());
        const auto doc = parser->parseURI(ospModelDescription.string().c_str());
        // TODO: Check return value for null

        const auto rootElement = doc->getDocumentElement();

        const auto variableGroupsElement = static_cast<xercesc::DOMElement*>(rootElement->getElementsByTagName(tc("VariableGroups").get())->item(0));

        for (auto variableGroupElement = variableGroupsElement->getFirstElementChild(); variableGroupElement != nullptr; variableGroupElement = variableGroupElement->getNextElementSibling()) {
            variable_group_description vgd = create_variable_group_description(variableGroupElement);
            variableGroups[vgd.name] = std::move(vgd);
        }
    }

    static variable_group_description create_variable_group_description(xercesc::DOMElement* variableGroupElement)
    {
        variable_group_description variableGroupDescription;

        variableGroupDescription.name = tc(variableGroupElement->getAttribute(tc("name").get())).get();
        variableGroupDescription.type = tc(variableGroupElement->getTagName()).get();

        for (auto variableGroupChildElement = variableGroupElement->getFirstElementChild(); variableGroupChildElement != nullptr; variableGroupChildElement = variableGroupChildElement->getNextElementSibling()) {
            std::string tagName(tc(variableGroupChildElement->getTagName()).get());
            if (tagName == "Variable") {
                std::string variableName = tc(variableGroupChildElement->getAttribute(tc("ref").get())).get();
                variableGroupDescription.variables.push_back(std::move(variableName));
            } else {
                variableGroupDescription.variable_group_descriptions.push_back(create_variable_group_description(variableGroupChildElement));
            }
        }

        return variableGroupDescription;
    }

    std::unordered_map<std::string, variable_group_description> variableGroups;
};

namespace
{

cse_config_parser::SignalConnection find_signal_connection(
    const std::vector<cse_config_parser::SignalConnection>& signalConnections,
    const std::string& functionName,
    const std::string& signalName)
{
    auto it = std::find_if(
        signalConnections.begin(),
        signalConnections.end(),
        [&](const auto& conn) { return functionName == conn.signal.function && signalName == conn.signal.name; });
    if (it == signalConnections.end()) {
        std::ostringstream oss;
        oss << "Missing expected connection to " << functionName << ":" << signalName;
        throw std::out_of_range(oss.str());
    }
    return *it;
}

} // namespace

void connect_variables(
    const std::vector<cse_config_parser::VariableConnection>& variableConnections,
    system_structure systemStructure)
{
    for (const auto& connection : variableConnections) {
        const auto variableA = full_variable_name(
            connection.variableA.simulator,
            connection.variableA.name);
        const auto variableB = full_variable_name(
            connection.variableB.simulator,
            connection.variableB.name);

        const auto causalityA =
            systemStructure.get_variable_description(variableA).causality;
        if (causalityA == variable_causality::output ||
            causalityA == variable_causality::calculated_parameter) {
            systemStructure.connect_variables(variableA, variableB);
        } else {
            systemStructure.connect_variables(variableB, variableA);
        }
    }
}

extended_model_description get_emd(
    const std::unordered_map<std::string, extended_model_description>& emds,
    const std::string& element)
{
    auto emdIt = emds.find(element);
    if (emdIt == emds.end()) {
        std::ostringstream oss;
        oss << "Cannot find extended model description for " << element;
        throw std::out_of_range(oss.str());
    }
    return emdIt->second;
}

std::vector<std::string> get_variable_group_variables(
    const std::unordered_map<std::string, variable_group_description>& descriptions,
    const cse_config_parser::VariableEndpoint& endpoint)
{
    std::vector<std::string> groupVariables;
    auto groupIt = descriptions.find(endpoint.name);
    if (groupIt == descriptions.end()) {
        for (const auto& description : descriptions) {
            if (description.second.variable_group_descriptions.size() != 0) {
                std::unordered_map<std::string, variable_group_description> nestedDescriptions;
                for (const auto& variableGroupDescr : description.second.variable_group_descriptions) {
                    nestedDescriptions.insert({variableGroupDescr.name, variableGroupDescr});
                }
                groupVariables = get_variable_group_variables(nestedDescriptions, endpoint);
                if (groupVariables.size() > 0) {
                    break;
                }
            }
        }
    } else {
        groupVariables = groupIt->second.variables;
    }
    return groupVariables;
}

std::vector<cse::variable_group_description> get_variable_groups(
    const std::unordered_map<std::string, variable_group_description>& descriptions,
    const std::string& connector)
{
    auto groupIt = descriptions.find(connector);
    if (groupIt == descriptions.end()) {
        return {};
    }
    return groupIt->second.variable_group_descriptions;
}


void connect_variable_groups(
    const std::vector<cse_config_parser::VariableConnection>& variableGroupConnections,
    system_structure& systemStructure,
    const std::unordered_map<std::string, extended_model_description>& emds)
{

    for (const auto& connection : variableGroupConnections) {
        const auto& emdA = get_emd(emds, connection.variableA.simulator);
        const auto& emdB = get_emd(emds, connection.variableB.simulator);
        const auto& variablesA = get_variable_group_variables(emdA.variableGroups, connection.variableA);
        const auto& variablesB = get_variable_group_variables(emdB.variableGroups, connection.variableB);
        const auto& variableGroupsA = get_variable_groups(emdA.variableGroups, connection.variableA.name);
        const auto& variableGroupsB = get_variable_groups(emdB.variableGroups, connection.variableB.name);

        if (variableGroupsA.size() != variableGroupsB.size()) {
            std::ostringstream oss;
            oss << "Cannot create connection between variable groups. Variable group "
                << connection.variableA.simulator << ":" << connection.variableA.name
                << " has different size [" << variableGroupsA.size() << "] than variable group "
                << connection.variableB.simulator << ":" << connection.variableB.name
                << " size [" << variableGroupsB.size() << "]";
            throw std::runtime_error(oss.str());
        }

        std::vector<cse_config_parser::VariableConnection> nestedVariableGroupConnections;
        // clang-format off
        for (std::size_t i = 0; i < variableGroupsA.size(); ++i) {
            nestedVariableGroupConnections.push_back({
                {connection.variableA.simulator, variableGroupsA.at(i).name},
                {connection.variableB.simulator, variableGroupsB.at(i).name}});
        }
        // clang-format on
        connect_variable_groups(nestedVariableGroupConnections, systemStructure, emds);

        if (variablesA.size() != variablesB.size()) {
            std::ostringstream oss;
            oss << "Cannot create connection between variable groups. Variable group "
                << connection.variableA.simulator << ":" << connection.variableA.name
                << " has different size [" << variablesA.size() << "] than variable group "
                << connection.variableB.simulator << ":" << connection.variableB.name
                << " size [" << variablesB.size() << "]";
            throw std::runtime_error(oss.str());
        }

        std::vector<cse_config_parser::VariableConnection> variableConnections;

        // clang-format off
        for (std::size_t i = 0; i < variablesA.size(); ++i) {
            variableConnections.push_back({
                {connection.variableA.simulator, variablesA.at(i)},
                {connection.variableB.simulator, variablesB.at(i)}});
        }
        // clang-format on

        connect_variables(variableConnections, systemStructure);
    }
}

void connect_linear_transformation_functions(
    const std::unordered_map<std::string, cse_config_parser::LinearTransformationFunction>& functions,
    const std::vector<cse_config_parser::SignalConnection>& signalConnections,
    system_structure& systemStructure)
{
    for (const auto& [functionName, function] : functions) {
        function_parameter_value_map functionParams;
        functionParams[linear_transformation_function_type::offset_parameter_index] = function.offset;
        functionParams[linear_transformation_function_type::factor_parameter_index] = function.factor;
        systemStructure.add_entity(
            functionName,
            std::make_shared<linear_transformation_function_type>(),
            functionParams);

        const auto inConn = find_signal_connection(signalConnections, functionName, function.in.name);
        const auto outConn = find_signal_connection(signalConnections, functionName, function.out.name);
        systemStructure.connect_variables(
            full_variable_name(inConn.variable.simulator, inConn.variable.name),
            full_variable_name(functionName, "in", ""));
        systemStructure.connect_variables(
            full_variable_name(functionName, "out", ""),
            full_variable_name(outConn.variable.simulator, outConn.variable.name));
    }
}

void connect_sum_functions(
    const std::unordered_map<std::string, cse_config_parser::SumFunction>& functions,
    const std::vector<cse_config_parser::SignalConnection>& signalConnections,
    system_structure& systemStructure)
{
    for (const auto& [functionName, function] : functions) {
        function_parameter_value_map functionParams;
        functionParams[vector_sum_function_type::inputCount_parameter_index] = function.inputCount;
        systemStructure.add_entity(
            functionName,
            std::make_shared<vector_sum_function_type>(),
            functionParams);

        for (int i = 0; i < function.inputCount; i++) {
            const auto inConn = find_signal_connection(signalConnections, functionName, function.ins.at(i).name);
            systemStructure.connect_variables(
                full_variable_name(inConn.variable.simulator, inConn.variable.name),
                full_variable_name(functionName, "in", i, "", 0));
        }
        const auto outConn = find_signal_connection(signalConnections, functionName, function.out.name);
        systemStructure.connect_variables(
            full_variable_name(functionName, "out", ""),
            full_variable_name(outConn.variable.simulator, outConn.variable.name));
    }
}

void connect_vector_sum_functions(
    const std::unordered_map<std::string, cse_config_parser::VectorSumFunction>& functions,
    const std::vector<cse_config_parser::SignalConnection>& signalGroupConnections,
    system_structure& systemStructure,
    const std::unordered_map<std::string, extended_model_description>& emds)
{
    for (const auto& [functionName, function] : functions) {
        function_parameter_value_map functionParams;
        functionParams[vector_sum_function_type::inputCount_parameter_index] = function.inputCount;
        functionParams[vector_sum_function_type::dimension_parameter_index] = function.dimension;
        systemStructure.add_entity(
            functionName,
            std::make_shared<vector_sum_function_type>(),
            functionParams);

<<<<<<< HEAD
        for (int i = 0; i < function.inputCount; ++i) {
            const auto inGroupConn = find_signal_connection(
                signalGroupConnections, functionName, function.inGroups.at(i).name);
            const auto& inEmd = emds.at(inGroupConn.variable.simulator);
            const auto& inVariableGroup = inEmd.variableGroups.at(inGroupConn.variable.name);

            for (int j = 0; j < function.dimension; ++j) {
                const auto& inVariableName = inVariableGroup.variables.at(j);
                systemStructure.connect_variables(
                    full_variable_name(inGroupConn.variable.simulator, inVariableName),
                    full_variable_name(functionName, "in", i, "", j));
            }
        }

        const auto outGroupConn = find_signal_connection(
                signalGroupConnections, functionName, function.outGroup.name);
        const auto& outEmd = emds.at(outGroupConn.variable.simulator);
        const auto& outVariableGroup = outEmd.variableGroups.at(outGroupConn.variable.name);
        for (int j = 0; j < function.dimension; ++j) {
            const auto& outVariableName = outVariableGroup.variables.at(j);
            systemStructure.connect_variables(
                full_variable_name(functionName, "out", 0, "", j),
                full_variable_name(outGroupConn.variable.simulator, outVariableName));
=======
            for (int j = 0; j < function.inputCount; ++j) {
                execution.connect_variables(
                    sourceVariables.at(j),
                    function_io_id{fn, variable_type::real, vector_sum_function<double>::in_io_reference(j, i)});
            }
            execution.connect_variables(
                function_io_id{fn, variable_type::real, vector_sum_function<double>::out_io_reference(i)},
                targetVariable);
>>>>>>> 90e86ae6
        }
    }
}

} // namespace

cse_config load_cse_config(
    const boost::filesystem::path& configPath,
    model_uri_resolver& resolver)
{
    const auto absolutePath = boost::filesystem::absolute(configPath);
    const auto configFile = boost::filesystem::is_regular_file(absolutePath)
        ? absolutePath
        : absolutePath / "OspSystemStructure.xml";
    const auto baseURI = path_to_file_uri(configFile);

    const auto parser = cse_config_parser(configFile);

    const auto& simInfo = parser.get_simulation_information();
    if (simInfo.stepSize <= 0.0) {
        std::ostringstream oss;
        oss << "Configured base step size [" << simInfo.stepSize << "] must be nonzero and positive";
        BOOST_LOG_SEV(log::logger(), log::error) << oss.str();
        throw std::invalid_argument(oss.str());
    }

    cse_config config;
    config.start_time = to_time_point(simInfo.startTime);
    config.step_size = to_duration(simInfo.stepSize);

    auto simulators = parser.get_elements();

    std::unordered_map<std::string, extended_model_description> emds;
    for (const auto& simulator : simulators) {
        auto model = resolver.lookup_model(baseURI, simulator.source);
        config.system_structure.add_entity(
            simulator.name,
            model,
            simulator.stepSize ? to_duration(*simulator.stepSize) : duration::zero());
<<<<<<< HEAD
=======
        simulatorMap[simulator.name] = simulator_map_entry{index, *model->description()};

        for (const auto& v : model->description()->variables) {
            slaves[simulator.name].variables[v.name] = v;
        }
>>>>>>> 90e86ae6

        for (const auto& p : simulator.initialValues) {
            config.initial_values.emplace(
                full_variable_name(simulator.name, p.name),
                p.value);
        }

        std::string msmiFileName = model->description()->name + "_OspModelDescription.xml";
        const auto modelUri = resolve_reference(baseURI, simulator.source);
        boost::filesystem::path msmiFilePath;

        if (modelUri.scheme() == "file") {
            msmiFilePath = file_uri_to_path(modelUri).remove_leaf() / msmiFileName;
            if (boost::filesystem::exists(msmiFilePath)) {
                emds.emplace(simulator.name, msmiFilePath);
            } else {
                msmiFilePath = configFile.parent_path() / msmiFileName;
                if (boost::filesystem::exists(msmiFilePath)) {
                    emds.emplace(simulator.name, msmiFilePath);
                }
            }
        } else {
            // Makes it possible to keep OspModelDescription at configuration path
            // even when there are FMUs with other URI than file (fmu-proxy).
            msmiFilePath = configFile.parent_path() / msmiFileName;
            if (boost::filesystem::exists(msmiFilePath)) {
                emds.emplace(simulator.name, msmiFilePath);
            }
        }
    }

    connect_variables(parser.get_variable_connections(), config.system_structure);
    connect_variable_groups(parser.get_variable_group_connections(), config.system_structure, emds);
    connect_linear_transformation_functions(parser.get_linear_transformation_functions(), parser.get_signal_connections(), config.system_structure);
    connect_sum_functions(parser.get_sum_functions(), parser.get_signal_connections(), config.system_structure);
    connect_vector_sum_functions(parser.get_vector_sum_functions(), parser.get_signal_group_connections(), config.system_structure, emds);

    return config;
}

} // namespace cse<|MERGE_RESOLUTION|>--- conflicted
+++ resolved
@@ -4,14 +4,8 @@
 
 #include "cse/function/linear_transformation.hpp"
 #include "cse/function/vector_sum.hpp"
-<<<<<<< HEAD
 #include "cse/log/logger.hpp"
-=======
-#include <cse/exception.hpp>
-#include <cse/log/logger.hpp>
-#include <cse/uri.hpp>
-#include <cse/utility/utility.hpp>
->>>>>>> 90e86ae6
+#include "cse/uri.hpp"
 
 #include <boost/lexical_cast.hpp>
 #include <xercesc/dom/DOM.hpp>
@@ -834,7 +828,6 @@
             std::make_shared<vector_sum_function_type>(),
             functionParams);
 
-<<<<<<< HEAD
         for (int i = 0; i < function.inputCount; ++i) {
             const auto inGroupConn = find_signal_connection(
                 signalGroupConnections, functionName, function.inGroups.at(i).name);
@@ -858,16 +851,6 @@
             systemStructure.connect_variables(
                 full_variable_name(functionName, "out", 0, "", j),
                 full_variable_name(outGroupConn.variable.simulator, outVariableName));
-=======
-            for (int j = 0; j < function.inputCount; ++j) {
-                execution.connect_variables(
-                    sourceVariables.at(j),
-                    function_io_id{fn, variable_type::real, vector_sum_function<double>::in_io_reference(j, i)});
-            }
-            execution.connect_variables(
-                function_io_id{fn, variable_type::real, vector_sum_function<double>::out_io_reference(i)},
-                targetVariable);
->>>>>>> 90e86ae6
         }
     }
 }
@@ -907,14 +890,6 @@
             simulator.name,
             model,
             simulator.stepSize ? to_duration(*simulator.stepSize) : duration::zero());
-<<<<<<< HEAD
-=======
-        simulatorMap[simulator.name] = simulator_map_entry{index, *model->description()};
-
-        for (const auto& v : model->description()->variables) {
-            slaves[simulator.name].variables[v.name] = v;
-        }
->>>>>>> 90e86ae6
 
         for (const auto& p : simulator.initialValues) {
             config.initial_values.emplace(

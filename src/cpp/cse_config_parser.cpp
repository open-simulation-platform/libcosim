--- conflicted
+++ resolved
@@ -584,7 +584,6 @@
             variableGroups[vgd.name] = std::move(vgd);
         }
     }
-<<<<<<< HEAD
 
     static variable_group_description create_variable_group_description(xercesc::DOMElement *variableGroupElement) {
         variable_group_description variableGroupDescription;
@@ -592,15 +591,6 @@
         variableGroupDescription.name = tc(variableGroupElement->getAttribute(tc("name").get())).get();
         variableGroupDescription.type = tc(variableGroupElement->getTagName()).get();
 
-=======
-
-    static variable_group_description create_variable_group_description(xercesc::DOMElement *variableGroupElement) {
-        variable_group_description variableGroupDescription;
-
-        variableGroupDescription.name = tc(variableGroupElement->getAttribute(tc("name").get())).get();
-        variableGroupDescription.type = tc(variableGroupElement->getTagName()).get();
-
->>>>>>> deaa535c
         for (auto variableGroupChildElement = variableGroupElement->getFirstElementChild(); variableGroupChildElement != nullptr; variableGroupChildElement = variableGroupChildElement->getNextElementSibling()) {
             std::string tagName(tc(variableGroupChildElement->getTagName()).get());
             if (tagName == "Variable") {
@@ -677,9 +667,6 @@
 
 std::vector<std::string> get_variable_group_variables(
     const std::unordered_map<std::string, variable_group_description>& descriptions,
-<<<<<<< HEAD
-    const cse_config_parser::VariableEndpoint endpoint)
-=======
     const cse_config_parser::VariableEndpoint& endpoint)
 {
     std::vector<std::string> groupVariables;
@@ -706,33 +693,6 @@
 std::vector<cse::variable_group_description> get_variable_groups(
     const std::unordered_map<std::string, variable_group_description>& descriptions,
     const std::string& connector)
->>>>>>> deaa535c
-{
-    auto groupIt = descriptions.find(endpoint.name);
-    if (groupIt == descriptions.end()) {
-<<<<<<< HEAD
-        for (const auto& description : descriptions) {
-            if (description.second.variable_group_descriptions.size() != 0) {
-                std::unordered_map<std::string, variable_group_description> nestedDescriptions;
-                for (const auto& variableGroupDescr : description.second.variable_group_descriptions) {
-                    nestedDescriptions.insert({variableGroupDescr.name, variableGroupDescr});
-                }
-                return get_variable_group_variables(nestedDescriptions, endpoint);
-            }
-        }
-        std::ostringstream oss;
-        oss << "Cannot find variable group description: " << endpoint.simulator << ":" << endpoint.name;
-        throw std::out_of_range(oss.str());
-=======
-        return {};
->>>>>>> deaa535c
-    }
-    return groupIt->second.variable_group_descriptions;
-}
-
-std::vector<cse::variable_group_description> get_variable_groups(
-    const std::unordered_map<std::string, variable_group_description>& descriptions,
-    const std::string& connector)
 {
     auto groupIt = descriptions.find(connector);
     if (groupIt == descriptions.end()) {
@@ -774,11 +734,7 @@
                 {connection.variableB.simulator, variableGroupsB.at(i).name}});
         }
         // clang-format on
-<<<<<<< HEAD
         connect_variable_groups(nestedVariableGroupConnections, systemStructure, emds);
-=======
-        connect_variable_groups(nestedVariableGroupConnections, slaves, execution, emds);
->>>>>>> deaa535c
 
         if (variablesA.size() != variablesB.size()) {
             std::ostringstream oss;
@@ -932,14 +888,6 @@
             simulator.name,
             model,
             simulator.stepSize ? to_duration(*simulator.stepSize) : duration::zero());
-<<<<<<< HEAD
-=======
-        simulatorMap[simulator.name] = simulator_map_entry{index, *model->description()};
-
-        for (const auto& v : model->description()->variables) {
-            slaves[simulator.name].variables[v.name] = v;
-        }
->>>>>>> deaa535c
 
         for (const auto& p : simulator.initialValues) {
             config.initial_values.emplace(

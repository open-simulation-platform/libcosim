#include "cse/slave_simulator.hpp"

#include <boost/container/vector.hpp>

#include <algorithm>
#include <cassert>
#include <cstddef>
#include <sstream>
#include <stdexcept>
#include <string>
#include <unordered_map>


<<<<<<< HEAD
namespace cse {
    namespace {

        template<typename T>
        struct var_view_type {
            using type = T;
        };
        template<>
        struct var_view_type<std::string> {
            using type = std::string_view;
        };

        template<typename T>
        struct exposed_vars {
            std::vector<variable_index> indexes;
            boost::container::vector<T> originalValues;
            boost::container::vector<T> manipulatedValues;
            std::vector<std::function<T(T)>> manipulators;
            std::unordered_map<variable_index, std::size_t> indexMapping;

            void expose(variable_index i) {
                if (indexMapping.count(i)) return;
                indexes.push_back(i);
                originalValues.push_back(T()); // TODO: Use start value from model description
                manipulatedValues.push_back(T());
                manipulators.emplace_back();
                indexMapping[i] = indexes.size() - 1;
            }

            typename var_view_type<T>::type get(variable_index i) const {
                const auto it = indexMapping.find(i);
                if (it != indexMapping.end()) {
                    return manipulatedValues[it->second];
                } else {
                    std::ostringstream oss;
                    oss << "variable_index " << i
                        << " not found in exposed variables. Variables must be exposed before calling get()";
                    throw std::out_of_range(oss.str());
                }
            }

            void set(variable_index i, typename var_view_type<T>::type v) {
                const auto it = indexMapping.find(i);
                if (it != indexMapping.end()) {
                    originalValues[it->second] = v;
                } else {
                    std::ostringstream oss;
                    oss << "variable_index " << i
                        << " not found in exposed variables. Variables must be exposed before calling set()";
                    throw std::out_of_range(oss.str());
                }
            }

            void set_manipulator(variable_index i, std::function<T(T)> m)
            {
                manipulators[indexMapping[i]] = m;
            }

            void run_manipulators()
            {
                for (std::size_t i = 0; i < originalValues.size(); ++i) {
                    if (manipulators[i]) {
                        manipulatedValues[i] = manipulators[i](originalValues[i]);
                    } else {
                        manipulatedValues[i] = originalValues[i];
                    }
                }
            }
        };
=======
namespace cse
{
namespace
{

template<typename T>
struct var_view_type
{
    using type = T;
};
template<>
struct var_view_type<std::string>
{
    using type = std::string_view;
};

template<typename T>
struct exposed_vars
{
    std::vector<variable_index> indexes;
    boost::container::vector<T> values;
    std::unordered_map<variable_index, std::size_t> indexMapping;

    void expose(variable_index i)
    {
        if (indexMapping.count(i)) return;
        indexes.push_back(i);
        values.push_back(T()); // TODO: Use start value from model description
        indexMapping[i] = indexes.size() - 1;
    }
>>>>>>> 0796fad1

    typename var_view_type<T>::type get(variable_index i) const
    {
        const auto it = indexMapping.find(i);
        if (it != indexMapping.end()) {
            return values[it->second];
        } else {
            std::ostringstream oss;
            oss << "variable_index " << i
                << " not found in exposed variables. Variables must be exposed before calling get()";
            throw std::out_of_range(oss.str());
        }
    }

    void set(variable_index i, typename var_view_type<T>::type v)
    {
        const auto it = indexMapping.find(i);
        if (it != indexMapping.end()) {
            values[it->second] = v;
        } else {
            std::ostringstream oss;
            oss << "variable_index " << i
                << " not found in exposed variables. Variables must be exposed before calling set()";
            throw std::out_of_range(oss.str());
        }
    }
};

// Copies the contents of a contiguous-storage container or span into another.
template<typename Src, typename Tgt>
void copy_contents(Src&& src, Tgt&& tgt)
{
    assert(static_cast<std::size_t>(src.size()) <= static_cast<std::size_t>(tgt.size()));
    std::copy(src.data(), src.data() + src.size(), tgt.data());
}
} // namespace


class slave_simulator::impl
{
public:
    impl(std::shared_ptr<async_slave> slave, std::string_view name)
        : slave_(std::move(slave))
        , name_(name)
        , modelDescription_(slave_->model_description().get())
    {
        assert(slave_);
        assert(!name_.empty());
    }

    ~impl() noexcept = default;

    impl(const impl&) = delete;

    impl& operator=(const impl&) = delete;

    impl(impl&&) noexcept = delete;

    impl& operator=(impl&&) noexcept = delete;

    std::string name() const
    {
        return name_;
    }

    cse::model_description model_description() const
    {
        return modelDescription_;
    }


    void expose_for_getting(variable_type type, variable_index index)
    {
        switch (type) {
            case variable_type::real:
                realGetCache_.expose(index);
                break;
            case variable_type::integer:
                integerGetCache_.expose(index);
                break;
            case variable_type::boolean:
                booleanGetCache_.expose(index);
                break;
            case variable_type::string:
                stringGetCache_.expose(index);
                break;
        }
    }

    double get_real(variable_index index) const
    {
        return realGetCache_.get(index);
    }

    int get_integer(variable_index index) const
    {
        return integerGetCache_.get(index);
    }

    bool get_boolean(variable_index index) const
    {
        return booleanGetCache_.get(index);
    }

    std::string_view get_string(variable_index index) const
    {
        return stringGetCache_.get(index);
    }

    void expose_for_setting(variable_type type, variable_index index)
    {
        switch (type) {
            case variable_type::real:
                realSetCache_.expose(index);
                break;
            case variable_type::integer:
                integerSetCache_.expose(index);
                break;
            case variable_type::boolean:
                booleanSetCache_.expose(index);
                break;
            case variable_type::string:
                stringSetCache_.expose(index);
                break;
        }
    }

    void set_real(variable_index index, double value)
    {
        realSetCache_.set(index, value);
    }

    void set_integer(variable_index index, int value)
    {
        integerSetCache_.set(index, value);
    }

    void set_boolean(variable_index index, bool value)
    {
        booleanSetCache_.set(index, value);
    }

<<<<<<< HEAD
        void set_real_input_manipulator(
            variable_index index,
            std::function<double(double)> manipulator)
        {
            realSetCache_.set_manipulator(index, manipulator);
        }

        void set_integer_input_manipulator(
            variable_index index,
            std::function<int(int)> manipulator)
        {
            integerSetCache_.set_manipulator(index, manipulator);
        }

        void set_boolean_input_manipulator(
            variable_index index,
            std::function<bool(bool)> manipulator)
        {
            booleanSetCache_.set_manipulator(index, manipulator);
        }

        void set_string_input_manipulator(
            variable_index index,
            std::function<std::string(std::string_view)> manipulator)
        {
            stringSetCache_.set_manipulator(index, manipulator);
        }

        void set_real_output_manipulator(
            variable_index index,
            std::function<double(double)> manipulator)
        {
            realSetCache_.set_manipulator(index, manipulator);
        }

        void set_integer_output_manipulator(
            variable_index index,
            std::function<int(int)> manipulator)
        {
            integerSetCache_.set_manipulator(index, manipulator);
        }

        void set_boolean_output_manipulator(
            variable_index index,
            std::function<bool(bool)> manipulator)
        {
            booleanSetCache_.set_manipulator(index, manipulator);
        }

        void set_string_output_manipulator(
            variable_index index,
            std::function<std::string(std::string_view)> manipulator)
        {
            stringSetCache_.set_manipulator(index, manipulator);
        }

        boost::fibers::future<void> setup(
                time_point startTime,
                std::optional<time_point> stopTime,
                std::optional<double> relativeTolerance) {
            return slave_->setup(startTime, stopTime, relativeTolerance);
        }
=======
    void set_string(variable_index index, std::string_view value)
    {
        stringSetCache_.set(index, value);
    }

    boost::fibers::future<void> setup(
        time_point startTime,
        std::optional<time_point> stopTime,
        std::optional<double> relativeTolerance)
    {
        return slave_->setup(startTime, stopTime, relativeTolerance);
    }
>>>>>>> 0796fad1

    boost::fibers::future<void> do_iteration()
    {
        // clang-format off
            return boost::fibers::async([=]() {
                set_variables();
                get_variables();
            });
        // clang-format on
    }

    boost::fibers::future<step_result> do_step(
        time_point currentT,
        duration deltaT)
    {
        // clang-format off
            return boost::fibers::async([=]() {
                if (slave_->state() == slave_state::initialisation) {
                    slave_->start_simulation().get();
                }
                set_variables();
                const auto result = slave_->do_step(currentT, deltaT).get();
                get_variables();
                return result;
            });
        // clang-format on
    }

<<<<<<< HEAD
    private:
        void set_variables() {
            realSetCache_.run_manipulators();
            integerSetCache_.run_manipulators();
            booleanSetCache_.run_manipulators();
            stringSetCache_.run_manipulators();
            slave_->set_variables(
                            gsl::make_span(realSetCache_.indexes),
                            gsl::make_span(realSetCache_.manipulatedValues),
                            gsl::make_span(integerSetCache_.indexes),
                            gsl::make_span(integerSetCache_.manipulatedValues),
                            gsl::make_span(booleanSetCache_.indexes),
                            gsl::make_span(booleanSetCache_.manipulatedValues),
                            gsl::make_span(stringSetCache_.indexes),
                            gsl::make_span(stringSetCache_.manipulatedValues))
                    .get();
        }

        void get_variables() {
            const auto values = slave_->get_variables(
                            gsl::make_span(realGetCache_.indexes),
                            gsl::make_span(integerGetCache_.indexes),
                            gsl::make_span(booleanGetCache_.indexes),
                            gsl::make_span(stringGetCache_.indexes))
                    .get();
            copy_contents(values.real, realGetCache_.originalValues);
            copy_contents(values.integer, integerGetCache_.originalValues);
            copy_contents(values.boolean, booleanGetCache_.originalValues);
            copy_contents(values.string, stringGetCache_.originalValues);
            realGetCache_.run_manipulators();
            integerGetCache_.run_manipulators();
            booleanGetCache_.run_manipulators();
            stringGetCache_.run_manipulators();
        }
=======
private:
    void set_variables()
    {
        slave_->set_variables(
                  gsl::make_span(realSetCache_.indexes),
                  gsl::make_span(realSetCache_.values),
                  gsl::make_span(integerSetCache_.indexes),
                  gsl::make_span(integerSetCache_.values),
                  gsl::make_span(booleanSetCache_.indexes),
                  gsl::make_span(booleanSetCache_.values),
                  gsl::make_span(stringSetCache_.indexes),
                  gsl::make_span(stringSetCache_.values))
            .get();
    }

    void get_variables()
    {
        const auto values = slave_->get_variables(
                                      gsl::make_span(realGetCache_.indexes),
                                      gsl::make_span(integerGetCache_.indexes),
                                      gsl::make_span(booleanGetCache_.indexes),
                                      gsl::make_span(stringGetCache_.indexes))
                                .get();
        copy_contents(values.real, realGetCache_.values);
        copy_contents(values.integer, integerGetCache_.values);
        copy_contents(values.boolean, booleanGetCache_.values);
        copy_contents(values.string, stringGetCache_.values);
    }
>>>>>>> 0796fad1

private:
    std::shared_ptr<async_slave> slave_;
    std::string name_;
    cse::model_description modelDescription_;

    exposed_vars<double> realGetCache_;
    exposed_vars<int> integerGetCache_;
    exposed_vars<bool> booleanGetCache_;
    exposed_vars<std::string> stringGetCache_;

    exposed_vars<double> realSetCache_;
    exposed_vars<int> integerSetCache_;
    exposed_vars<bool> booleanSetCache_;
    exposed_vars<std::string> stringSetCache_;
};


slave_simulator::slave_simulator(
    std::shared_ptr<async_slave> slave,
    std::string_view name)
    : pimpl_(std::make_unique<impl>(std::move(slave), name))
{
}


slave_simulator::~slave_simulator() noexcept = default;

slave_simulator::slave_simulator(slave_simulator&&) noexcept = default;

slave_simulator& slave_simulator::operator=(slave_simulator&&) noexcept = default;


std::string slave_simulator::name() const
{
    return pimpl_->name();
}


cse::model_description slave_simulator::model_description() const
{
    return pimpl_->model_description();
}


void slave_simulator::expose_for_getting(variable_type type, variable_index index)
{
    pimpl_->expose_for_getting(type, index);
}


double slave_simulator::get_real(variable_index index) const
{
    return pimpl_->get_real(index);
}


int slave_simulator::get_integer(variable_index index) const
{
    return pimpl_->get_integer(index);
}


bool slave_simulator::get_boolean(variable_index index) const
{
    return pimpl_->get_boolean(index);
}


std::string_view slave_simulator::get_string(variable_index index) const
{
    return pimpl_->get_string(index);
}


void slave_simulator::expose_for_setting(variable_type type, variable_index index)
{
    pimpl_->expose_for_setting(type, index);
}


void slave_simulator::set_real(variable_index index, double value)
{
    pimpl_->set_real(index, value);
}


void slave_simulator::set_integer(variable_index index, int value)
{
    pimpl_->set_integer(index, value);
}


void slave_simulator::set_boolean(variable_index index, bool value)
{
    pimpl_->set_boolean(index, value);
}


void slave_simulator::set_string(variable_index index, std::string_view value)
{
    pimpl_->set_string(index, value);
}

    void slave_simulator::set_real_input_manipulator(
        variable_index index,
        std::function<double(double)> manipulator)
    {
        pimpl_->set_real_input_manipulator(index, manipulator);
    }

    void slave_simulator::set_integer_input_manipulator(
        variable_index index,
        std::function<int(int)> manipulator)
    {
        pimpl_->set_integer_input_manipulator(index, manipulator);
    }

    void slave_simulator::set_boolean_input_manipulator(
        variable_index index,
        std::function<bool(bool)> manipulator)
    {
        pimpl_->set_boolean_input_manipulator(index, manipulator);
    }

    void slave_simulator::set_string_input_manipulator(
        variable_index index,
        std::function<std::string(std::string_view)> manipulator)
    {
        pimpl_->set_string_input_manipulator(index, manipulator);
    }

    void slave_simulator::set_real_output_manipulator(
        variable_index index,
        std::function<double(double)> manipulator)
    {
        pimpl_->set_real_output_manipulator(index, manipulator);
    }

    void slave_simulator::set_integer_output_manipulator(
        variable_index index,
        std::function<int(int)> manipulator)
    {
        pimpl_->set_integer_output_manipulator(index, manipulator);
    }

    void slave_simulator::set_boolean_output_manipulator(
        variable_index index,
        std::function<bool(bool)> manipulator)
    {
        pimpl_->set_boolean_output_manipulator(index, manipulator);
    }

    void slave_simulator::set_string_output_manipulator(
        variable_index index,
        std::function<std::string(std::string_view)> manipulator)
    {
        pimpl_->set_string_output_manipulator(index, manipulator);
    }

boost::fibers::future<void> slave_simulator::setup(
    time_point startTime,
    std::optional<time_point> stopTime,
    std::optional<double> relativeTolerance)
{
    return pimpl_->setup(startTime, stopTime, relativeTolerance);
}


boost::fibers::future<void> slave_simulator::do_iteration()
{
    return pimpl_->do_iteration();
}


boost::fibers::future<step_result> slave_simulator::do_step(
    time_point currentT,
    duration deltaT)
{
    return pimpl_->do_step(currentT, deltaT);
}


} // namespace cse<|MERGE_RESOLUTION|>--- conflicted
+++ resolved
@@ -11,7 +11,7 @@
 #include <unordered_map>
 
 
-<<<<<<< HEAD
+
 namespace cse {
     namespace {
 
@@ -81,65 +81,6 @@
                 }
             }
         };
-=======
-namespace cse
-{
-namespace
-{
-
-template<typename T>
-struct var_view_type
-{
-    using type = T;
-};
-template<>
-struct var_view_type<std::string>
-{
-    using type = std::string_view;
-};
-
-template<typename T>
-struct exposed_vars
-{
-    std::vector<variable_index> indexes;
-    boost::container::vector<T> values;
-    std::unordered_map<variable_index, std::size_t> indexMapping;
-
-    void expose(variable_index i)
-    {
-        if (indexMapping.count(i)) return;
-        indexes.push_back(i);
-        values.push_back(T()); // TODO: Use start value from model description
-        indexMapping[i] = indexes.size() - 1;
-    }
->>>>>>> 0796fad1
-
-    typename var_view_type<T>::type get(variable_index i) const
-    {
-        const auto it = indexMapping.find(i);
-        if (it != indexMapping.end()) {
-            return values[it->second];
-        } else {
-            std::ostringstream oss;
-            oss << "variable_index " << i
-                << " not found in exposed variables. Variables must be exposed before calling get()";
-            throw std::out_of_range(oss.str());
-        }
-    }
-
-    void set(variable_index i, typename var_view_type<T>::type v)
-    {
-        const auto it = indexMapping.find(i);
-        if (it != indexMapping.end()) {
-            values[it->second] = v;
-        } else {
-            std::ostringstream oss;
-            oss << "variable_index " << i
-                << " not found in exposed variables. Variables must be exposed before calling set()";
-            throw std::out_of_range(oss.str());
-        }
-    }
-};
 
 // Copies the contents of a contiguous-storage container or span into another.
 template<typename Src, typename Tgt>
@@ -255,7 +196,11 @@
         booleanSetCache_.set(index, value);
     }
 
-<<<<<<< HEAD
+    void set_string(variable_index index, std::string_view value)
+    {
+        stringSetCache_.set(index, value);
+    }
+
         void set_real_input_manipulator(
             variable_index index,
             std::function<double(double)> manipulator)
@@ -318,20 +263,6 @@
                 std::optional<double> relativeTolerance) {
             return slave_->setup(startTime, stopTime, relativeTolerance);
         }
-=======
-    void set_string(variable_index index, std::string_view value)
-    {
-        stringSetCache_.set(index, value);
-    }
-
-    boost::fibers::future<void> setup(
-        time_point startTime,
-        std::optional<time_point> stopTime,
-        std::optional<double> relativeTolerance)
-    {
-        return slave_->setup(startTime, stopTime, relativeTolerance);
-    }
->>>>>>> 0796fad1
 
     boost::fibers::future<void> do_iteration()
     {
@@ -360,7 +291,6 @@
         // clang-format on
     }
 
-<<<<<<< HEAD
     private:
         void set_variables() {
             realSetCache_.run_manipulators();
@@ -395,36 +325,6 @@
             booleanGetCache_.run_manipulators();
             stringGetCache_.run_manipulators();
         }
-=======
-private:
-    void set_variables()
-    {
-        slave_->set_variables(
-                  gsl::make_span(realSetCache_.indexes),
-                  gsl::make_span(realSetCache_.values),
-                  gsl::make_span(integerSetCache_.indexes),
-                  gsl::make_span(integerSetCache_.values),
-                  gsl::make_span(booleanSetCache_.indexes),
-                  gsl::make_span(booleanSetCache_.values),
-                  gsl::make_span(stringSetCache_.indexes),
-                  gsl::make_span(stringSetCache_.values))
-            .get();
-    }
-
-    void get_variables()
-    {
-        const auto values = slave_->get_variables(
-                                      gsl::make_span(realGetCache_.indexes),
-                                      gsl::make_span(integerGetCache_.indexes),
-                                      gsl::make_span(booleanGetCache_.indexes),
-                                      gsl::make_span(stringGetCache_.indexes))
-                                .get();
-        copy_contents(values.real, realGetCache_.values);
-        copy_contents(values.integer, integerGetCache_.values);
-        copy_contents(values.boolean, booleanGetCache_.values);
-        copy_contents(values.string, stringGetCache_.values);
-    }
->>>>>>> 0796fad1
 
 private:
     std::shared_ptr<async_slave> slave_;

/*
 *  This Source Code Form is subject to the terms of the Mozilla Public
 *  License, v. 2.0. If a copy of the MPL was not distributed with this
 *  file, You can obtain one at https://mozilla.org/MPL/2.0/.
 */
#include "cosim/slave_simulator.hpp"

#include "cosim/error.hpp"

#include <algorithm>
#include <cassert>
#include <sstream>
#include <stdexcept>
#include <unordered_map>


namespace cosim
{
namespace
{

template<typename T>
struct var_view_type
{
    using type = T;
};

template<>
struct var_view_type<std::string>
{
    using type = std::string_view;
};

/**
 *  Helper class which checks, sets and resets the state variable for
 *  an `slave_simulator`.
 *
 *  The constructors of this class take a reference to the `slave_state`
 *  variable to be managed, and immediately set it to `indeterminate`.
 *  On destruction, the managed variable will be automatically set to
 *  a specified value, or, if an exception is currently "in flight", to
 *  the special `error` value.
 */
class state_guard
{
public:
    /**
     *  Constructs a `state_guard` that sets `stateVariable` to `finalState`
     *  on destruction.
     */
    state_guard(slave_state& stateVariable, slave_state finalState)
        : stateVariable_(&stateVariable)
        , finalState_(finalState)
    {
        stateVariable = slave_state::indeterminate;
    }

    /**
     *  Constructs a `state_guard` that resets `stateVariable` to its original
     *  value on destruction.
     */
    state_guard(slave_state& stateVariable)
        : state_guard(stateVariable, stateVariable)
    { }

    /**
     *  Manually sets the managed variable to its final value and relinquishes
     *  control of it.  Does not check for exceptions.
     */
    void reset() noexcept
    {
        if (stateVariable_ != nullptr) {
            *stateVariable_ = finalState_;
            stateVariable_ = nullptr;
        }
    }

    ~state_guard() noexcept
    {
        if (stateVariable_ != nullptr) {
            if (std::uncaught_exceptions()) {
                *stateVariable_ = slave_state::error;
            } else {
                *stateVariable_ = finalState_;
            }
        }
    }

    // Disallow copying, so that we don't inadvertently end up in a situation
    // where multiple `state_guard` objects try to manage the same state.
    state_guard(const state_guard&) = delete;
    state_guard& operator=(const state_guard&) = delete;

    state_guard(state_guard&& other) noexcept
        : stateVariable_(other.stateVariable_)
        , finalState_(other.finalState_)
    {
        other.stateVariable_ = nullptr;
    }
    state_guard& operator=(state_guard&& other) noexcept
    {
        stateVariable_ = other.stateVariable_;
        finalState_ = other.finalState_;
        other.stateVariable_ = nullptr;
        return *this;
    }

private:
    slave_state* stateVariable_;
    slave_state finalState_;
};


template<typename T>
struct get_variable_cache
{
    std::vector<value_reference> references;
    boost::container::vector<T> originalValues;
    boost::container::vector<T> modifiedValues;
    std::vector<std::function<T(T, duration)>> modifiers;
    std::unordered_map<value_reference, std::size_t> indexMapping;

    void expose(value_reference r)
    {
        if (indexMapping.count(r)) return;
        references.push_back(r);
        originalValues.push_back(T()); // TODO: Use start value from model description
        modifiedValues.push_back(T());
        modifiers.emplace_back();
        indexMapping[r] = references.size() - 1;
    }

    typename var_view_type<T>::type get(value_reference r) const
    {
        const auto it = indexMapping.find(r);
        if (it != indexMapping.end()) {
            return modifiedValues[it->second];
        } else {
            std::ostringstream oss;
            oss << "Variable with reference " << r
                << " not found in exposed variables. Variables must be exposed before calling get()";
            throw std::out_of_range(oss.str());
        }
    }

    void set_modifier(value_reference r, std::function<T(T, duration)> m)
    {
        modifiers[indexMapping[r]] = m;
    }

    void run_modifiers(duration deltaT)
    {
        for (std::size_t i = 0; i < originalValues.size(); ++i) {
            if (modifiers[i]) {
                modifiedValues[i] = modifiers[i](originalValues[i], deltaT);
            } else {
                modifiedValues[i] = originalValues[i];
            }
        }
    }
};


template<typename T>
class set_variable_cache
{
public:
    void expose(value_reference r, T startValue)
    {
        exposedVariables_.emplace(r, exposed_variable{startValue, -1});
    }

    void set_value(value_reference r, typename var_view_type<T>::type v)
    {
        assert(!hasRunModifiers_);
        const auto it = exposedVariables_.find(r);
        if (it == exposedVariables_.end()) {
            std::ostringstream oss;
            oss << "Variable with value reference " << r
                << " not found in exposed variables. Variables must be exposed before calling set_value()";
            throw std::out_of_range(oss.str());
        }
        it->second.lastValue = v;
        if (it->second.arrayIndex < 0) {
            it->second.arrayIndex = references_.size();
            back_refs_[r] = references_.size();
            assert(references_.size() == values_.size());
            references_.emplace_back(r);
            values_.emplace_back(v);
        } else {
            assert(references_[it->second.arrayIndex] == r);
            values_[it->second.arrayIndex] = v;
        }
    }

    void set_modifier(value_reference r, std::function<T(T, duration)> m)
    {
        assert(!hasRunModifiers_);
        const auto it = exposedVariables_.find(r);
        if (it == exposedVariables_.end()) {
            std::ostringstream oss;
            oss << "Variable with value reference " << r
                << " not found in exposed variables. Variables must be exposed before calling set_modifier()";
            throw std::out_of_range(oss.str());
        }
        if (it->second.arrayIndex < 0) {
            // Ensure that the simulator receives an updated value.
            it->second.arrayIndex = references_.size();
            back_refs_[r] = references_.size();
            assert(references_.size() == values_.size());
            references_.emplace_back(r);
            values_.emplace_back(it->second.lastValue);
        }
        if (m) {
            modifiers_[r] = m;
        } else {
            modifiers_.erase(r);
        }
    }

    std::pair<gsl::span<value_reference>, gsl::span<const T>> modify_and_get(duration deltaT)
    {
        if (!hasRunModifiers_) {
            for (const auto& entry : modifiers_) {
                const auto ref = entry.first;
                if (exposedVariables_.at(ref).arrayIndex < 0) {
                    exposedVariables_.at(ref).arrayIndex = references_.size();
                    back_refs_[ref] = references_.size();
                    assert(references_.size() == values_.size());
                    references_.emplace_back(ref);
                    values_.emplace_back(exposedVariables_.at(ref).lastValue);
                }
                const auto it = back_refs_.find(ref);
                if (it != back_refs_.end()) {
                    values_[it->second] = entry.second(values_[it->second], deltaT);
                }
            }
            hasRunModifiers_ = true;
        }
        return std::pair(gsl::make_span(references_), gsl::make_span(values_));
    }

    void reset()
    {
        for (auto ref : references_) {
            exposedVariables_.at(ref).arrayIndex = -1;
        }
        references_.clear();
        values_.clear();
        hasRunModifiers_ = false;
    }

private:
    struct exposed_variable
    {
        // The last set value of the variable.
        T lastValue = T();

        // The variable's reference in the `references_` and `values_` arrays, or
        // -1 if it hasn't been added to them yet.
        std::ptrdiff_t arrayIndex = -1;
    };

    std::unordered_map<value_reference, exposed_variable> exposedVariables_;

    // The modifiers associated with certain variables, and a flag that
    // specifies whether they have been run on the values currently in
    // `values_`.
    std::unordered_map<value_reference, std::function<T(T, duration)>> modifiers_;
    bool hasRunModifiers_ = false;

    // The references and values of the variables that will be set next.
    std::vector<value_reference> references_;
    std::unordered_map<value_reference, size_t> back_refs_;
    boost::container::vector<T> values_;
};


// Copies the contents of a contiguous-storage container or span into another.
template<typename Src, typename Tgt>
void copy_contents(Src&& src, Tgt&& tgt)
{
    assert(static_cast<std::size_t>(src.size()) <= static_cast<std::size_t>(tgt.size()));
    std::copy(src.data(), src.data() + src.size(), tgt.data());
}

template<typename T>
T get_start_value(variable_description vd)
{
    if (!vd.start) return T();
    return std::get<T>(*vd.start);
}
} // namespace


class slave_simulator::impl
{
public:
    impl(std::shared_ptr<slave> slave, std::string_view name)
        : slave_(std::move(slave))
        , name_(name)
        , modelDescription_(slave_->model_description())
    {
        assert(slave_);
        assert(!name_.empty());
    }

    ~impl() noexcept = default;

    impl(const impl&) = delete;

    impl& operator=(const impl&) = delete;

    impl(impl&&) noexcept = delete;

    impl& operator=(impl&&) noexcept = delete;

    std::string name() const
    {
        return name_;
    }

    cosim::model_description model_description() const
    {
        return modelDescription_;
    }

    void expose_for_getting(variable_type type, value_reference ref)
    {
        switch (type) {
            case variable_type::real:
                realGetCache_.expose(ref);
                break;
            case variable_type::integer:
                integerGetCache_.expose(ref);
                break;
            case variable_type::boolean:
                booleanGetCache_.expose(ref);
                break;
            case variable_type::string:
                stringGetCache_.expose(ref);
                break;
            case variable_type::enumeration:
                COSIM_PANIC();
        }
    }

    double get_real(value_reference ref) const
    {
        return realGetCache_.get(ref);
    }

    int get_integer(value_reference ref) const
    {
        return integerGetCache_.get(ref);
    }

    bool get_boolean(value_reference ref) const
    {
        return booleanGetCache_.get(ref);
    }

    std::string_view get_string(value_reference ref) const
    {
        return stringGetCache_.get(ref);
    }

    void expose_for_setting(variable_type type, value_reference ref)
    {
        const auto vd = find_variable_description(ref, type);
        switch (type) {
            case variable_type::real:
                realSetCache_.expose(ref, get_start_value<double>(vd));
                break;
            case variable_type::integer:
                integerSetCache_.expose(ref, get_start_value<int>(vd));
                break;
            case variable_type::boolean:
                booleanSetCache_.expose(ref, get_start_value<bool>(vd));
                break;
            case variable_type::string:
                stringSetCache_.expose(ref, get_start_value<std::string>(vd));
                break;
            case variable_type::enumeration:
                COSIM_PANIC();
        }
    }

    void set_real(value_reference ref, double value)
    {
        realSetCache_.set_value(ref, value);
    }

    void set_integer(value_reference ref, int value)
    {
        integerSetCache_.set_value(ref, value);
    }

    void set_boolean(value_reference ref, bool value)
    {
        booleanSetCache_.set_value(ref, value);
    }

    void set_string(value_reference ref, std::string_view value)
    {
        stringSetCache_.set_value(ref, value);
    }

    void set_real_input_modifier(
        value_reference ref,
        std::function<double(double, duration)> modifier)
    {
        realSetCache_.set_modifier(ref, modifier);
        set_modified_reference(modifiedRealVariables_, ref, modifier ? true : false);
    }

    void set_integer_input_modifier(
        value_reference ref,
        std::function<int(int, duration)> modifier)
    {
        integerSetCache_.set_modifier(ref, modifier);
        set_modified_reference(modifiedIntegerVariables_, ref, modifier ? true : false);
    }

    void set_boolean_input_modifier(
        value_reference ref,
        std::function<bool(bool, duration)> modifier)
    {
        booleanSetCache_.set_modifier(ref, modifier);
        set_modified_reference(modifiedBooleanVariables_, ref, modifier ? true : false);
    }

    void set_string_input_modifier(
        value_reference ref,
        std::function<std::string(std::string_view, duration)> modifier)
    {
        stringSetCache_.set_modifier(ref, modifier);
        set_modified_reference(modifiedStringVariables_, ref, modifier ? true : false);
    }

    void set_real_output_modifier(
        value_reference ref,
        std::function<double(double, duration)> modifier)
    {
        realGetCache_.set_modifier(ref, modifier);
        set_modified_reference(modifiedRealVariables_, ref, modifier ? true : false);
    }

    void set_integer_output_modifier(
        value_reference ref,
        std::function<int(int, duration)> modifier)
    {
        integerGetCache_.set_modifier(ref, modifier);
        set_modified_reference(modifiedIntegerVariables_, ref, modifier ? true : false);
    }

    void set_boolean_output_modifier(
        value_reference ref,
        std::function<bool(bool, duration)> modifier)
    {
        booleanGetCache_.set_modifier(ref, modifier);
        set_modified_reference(modifiedBooleanVariables_, ref, modifier ? true : false);
    }

    void set_string_output_modifier(
        value_reference ref,
        std::function<std::string(std::string_view, duration)> modifier)
    {
        stringGetCache_.set_modifier(ref, modifier);
        set_modified_reference(modifiedStringVariables_, ref, modifier ? true : false);
    }

    std::unordered_set<value_reference>& get_modified_real_variables()
    {
        return modifiedRealVariables_;
    }

    std::unordered_set<value_reference>& get_modified_integer_variables()
    {
        return modifiedIntegerVariables_;
    }

    std::unordered_set<value_reference>& get_modified_boolean_variables()
    {
        return modifiedBooleanVariables_;
    }

    std::unordered_set<value_reference>& get_modified_string_variables()
    {
        return modifiedStringVariables_;
    }

    void setup(
        time_point startTime,
        std::optional<time_point> stopTime,
        std::optional<double> relativeTolerance)
    {
        return slave_->setup(startTime, stopTime, relativeTolerance);
    }

    void do_iteration()
    {
<<<<<<< HEAD

=======
>>>>>>> 11225f2f
        set_variables(duration::zero());
        get_variables(duration::zero());
    }

    void start_simulation()
    {
<<<<<<< HEAD
        //        if (slave_->state() != slave_state::initialisation) {
        //            COSIM_PANIC();
        //        }

=======
>>>>>>> 11225f2f
        slave_->start_simulation();
        get_variables(duration::zero());
    }

    step_result do_step(
        time_point currentT,
        duration deltaT)
    {

        set_variables(deltaT);
        const auto result = slave_->do_step(currentT, deltaT);
        get_variables(deltaT);
        return result;
    }

private:
    void set_variables(duration deltaT)
    {
        const auto [realRefs, realValues] = realSetCache_.modify_and_get(deltaT);
        const auto [integerRefs, integerValues] = integerSetCache_.modify_and_get(deltaT);
        const auto [booleanRefs, booleanValues] = booleanSetCache_.modify_and_get(deltaT);
        const auto [stringRefs, stringValues] = stringSetCache_.modify_and_get(deltaT);
        slave_->set_variables(
            gsl::make_span(realRefs),
            gsl::make_span(realValues),
            gsl::make_span(integerRefs),
            gsl::make_span(integerValues),
            gsl::make_span(booleanRefs),
            gsl::make_span(booleanValues),
            gsl::make_span(stringRefs),
            gsl::make_span(stringValues));
        realSetCache_.reset();
        integerSetCache_.reset();
        booleanSetCache_.reset();
        stringSetCache_.reset();
    }

    void get_variables(duration deltaT)
    {
<<<<<<< HEAD
        slave_->get_variables(
            &variable_values_,
=======
        const auto values = slave_->get_variables(
>>>>>>> 11225f2f
            gsl::make_span(realGetCache_.references),
            gsl::make_span(integerGetCache_.references),
            gsl::make_span(booleanGetCache_.references),
            gsl::make_span(stringGetCache_.references));
<<<<<<< HEAD
        copy_contents(variable_values_.real, realGetCache_.originalValues);
        copy_contents(variable_values_.integer, integerGetCache_.originalValues);
        copy_contents(variable_values_.boolean, booleanGetCache_.originalValues);
        copy_contents(variable_values_.string, stringGetCache_.originalValues);
=======
        copy_contents(values.real, realGetCache_.originalValues);
        copy_contents(values.integer, integerGetCache_.originalValues);
        copy_contents(values.boolean, booleanGetCache_.originalValues);
        copy_contents(values.string, stringGetCache_.originalValues);
>>>>>>> 11225f2f
        realGetCache_.run_modifiers(deltaT);
        integerGetCache_.run_modifiers(deltaT);
        booleanGetCache_.run_modifiers(deltaT);
        stringGetCache_.run_modifiers(deltaT);
    }

    variable_description find_variable_description(value_reference ref, variable_type type)
    {
        auto it = std::find_if(
            modelDescription_.variables.begin(),
            modelDescription_.variables.end(),
            [type, ref](const auto& vd) { return vd.type == type && vd.reference == ref; });
        if (it == modelDescription_.variables.end()) {
            std::ostringstream oss;
            oss << "Variable with value reference " << ref
                << " and type " << type
                << " not found in model description for " << name_;
            throw std::out_of_range(oss.str());
        }
        return *it;
    }

    void set_modified_reference(std::unordered_set<value_reference>& modifiedRefs, value_reference& ref, bool modifier)
    {
        if (modifier) {
            modifiedRefs.insert(ref);
        } else {
            modifiedRefs.erase(ref);
        }
    }

private:
    std::shared_ptr<slave> slave_;
    std::string name_;
    cosim::model_description modelDescription_;

    get_variable_cache<double> realGetCache_;
    get_variable_cache<int> integerGetCache_;
    get_variable_cache<bool> booleanGetCache_;
    get_variable_cache<std::string> stringGetCache_;

    set_variable_cache<double> realSetCache_;
    set_variable_cache<int> integerSetCache_;
    set_variable_cache<bool> booleanSetCache_;
    set_variable_cache<std::string> stringSetCache_;

    std::unordered_set<value_reference> modifiedRealVariables_;
    std::unordered_set<value_reference> modifiedIntegerVariables_;
    std::unordered_set<value_reference> modifiedBooleanVariables_;
    std::unordered_set<value_reference> modifiedStringVariables_;

    cosim::slave::variable_values variable_values_;
};


slave_simulator::slave_simulator(
    std::shared_ptr<slave> slave,
    std::string_view name)
    : pimpl_(std::make_unique<impl>(std::move(slave), name))
    , state_(slave_state::created)
{
}


slave_simulator::~slave_simulator() noexcept = default;

slave_simulator::slave_simulator(slave_simulator&&) noexcept = default;

slave_simulator& slave_simulator::operator=(slave_simulator&&) noexcept = default;


std::string slave_simulator::name() const
{
    return pimpl_->name();
}


cosim::model_description slave_simulator::model_description() const
{
    COSIM_PRECONDITION(state_ != slave_state::error);
    return pimpl_->model_description();
}


void slave_simulator::expose_for_getting(variable_type type, value_reference ref)
{
    pimpl_->expose_for_getting(type, ref);
}


double slave_simulator::get_real(value_reference ref) const
{
    return pimpl_->get_real(ref);
}


int slave_simulator::get_integer(value_reference ref) const
{
    return pimpl_->get_integer(ref);
}


bool slave_simulator::get_boolean(value_reference ref) const
{
    return pimpl_->get_boolean(ref);
}


std::string_view slave_simulator::get_string(value_reference ref) const
{
    return pimpl_->get_string(ref);
}


void slave_simulator::expose_for_setting(variable_type type, value_reference ref)
{
    pimpl_->expose_for_setting(type, ref);
}


void slave_simulator::set_real(value_reference ref, double value)
{
    pimpl_->set_real(ref, value);
}


void slave_simulator::set_integer(value_reference ref, int value)
{
    pimpl_->set_integer(ref, value);
}


void slave_simulator::set_boolean(value_reference ref, bool value)
{
    pimpl_->set_boolean(ref, value);
}


void slave_simulator::set_string(value_reference ref, std::string_view value)
{
    pimpl_->set_string(ref, value);
}

void slave_simulator::set_real_input_modifier(
    value_reference ref,
    std::function<double(double, duration)> modifier)
{
    pimpl_->set_real_input_modifier(ref, modifier);
}

void slave_simulator::set_integer_input_modifier(
    value_reference ref,
    std::function<int(int, duration)> modifier)
{
    pimpl_->set_integer_input_modifier(ref, modifier);
}

void slave_simulator::set_boolean_input_modifier(
    value_reference ref,
    std::function<bool(bool, duration)> modifier)
{
    pimpl_->set_boolean_input_modifier(ref, modifier);
}

void slave_simulator::set_string_input_modifier(
    value_reference ref,
    std::function<std::string(std::string_view, duration)> modifier)
{
    pimpl_->set_string_input_modifier(ref, modifier);
}

void slave_simulator::set_real_output_modifier(
    value_reference ref,
    std::function<double(double, duration)> modifier)
{
    pimpl_->set_real_output_modifier(ref, modifier);
}

void slave_simulator::set_integer_output_modifier(
    value_reference ref,
    std::function<int(int, duration)> modifier)
{
    pimpl_->set_integer_output_modifier(ref, modifier);
}

void slave_simulator::set_boolean_output_modifier(
    value_reference ref,
    std::function<bool(bool, duration)> modifier)
{
    pimpl_->set_boolean_output_modifier(ref, modifier);
}

void slave_simulator::set_string_output_modifier(
    value_reference ref,
    std::function<std::string(std::string_view, duration)> modifier)
{
    pimpl_->set_string_output_modifier(ref, modifier);
}

std::unordered_set<value_reference>& slave_simulator::get_modified_real_variables() const
{
    return pimpl_->get_modified_real_variables();
}

std::unordered_set<value_reference>& slave_simulator::get_modified_integer_variables() const
{
    return pimpl_->get_modified_integer_variables();
}

std::unordered_set<value_reference>& slave_simulator::get_modified_boolean_variables() const
{
    return pimpl_->get_modified_boolean_variables();
}

std::unordered_set<value_reference>& slave_simulator::get_modified_string_variables() const
{
    return pimpl_->get_modified_string_variables();
}

void slave_simulator::setup(
    time_point startTime,
    std::optional<time_point> stopTime,
    std::optional<double> relativeTolerance)
{
    COSIM_PRECONDITION(state_ == slave_state::created);
    state_guard guard(state_, slave_state::initialisation);
    return pimpl_->setup(startTime, stopTime, relativeTolerance);
}

<<<<<<< HEAD

=======
>>>>>>> 11225f2f
void slave_simulator::do_iteration()
{
    return pimpl_->do_iteration();
}

void slave_simulator::start_simulation()
{
    COSIM_PRECONDITION(state_ == slave_state::initialisation);
    state_guard guard(state_, slave_state::simulation);
    return pimpl_->start_simulation();
}

step_result slave_simulator::do_step(
    time_point currentT,
    duration deltaT)
{
    COSIM_PRECONDITION(state_ == slave_state::simulation);
    state_guard guard(state_);
    return pimpl_->do_step(currentT, deltaT);
}


} // namespace cosim<|MERGE_RESOLUTION|>--- conflicted
+++ resolved
@@ -500,23 +500,12 @@
 
     void do_iteration()
     {
-<<<<<<< HEAD
-
-=======
->>>>>>> 11225f2f
         set_variables(duration::zero());
         get_variables(duration::zero());
     }
 
     void start_simulation()
     {
-<<<<<<< HEAD
-        //        if (slave_->state() != slave_state::initialisation) {
-        //            COSIM_PANIC();
-        //        }
-
-=======
->>>>>>> 11225f2f
         slave_->start_simulation();
         get_variables(duration::zero());
     }
@@ -556,27 +545,16 @@
 
     void get_variables(duration deltaT)
     {
-<<<<<<< HEAD
         slave_->get_variables(
             &variable_values_,
-=======
-        const auto values = slave_->get_variables(
->>>>>>> 11225f2f
             gsl::make_span(realGetCache_.references),
             gsl::make_span(integerGetCache_.references),
             gsl::make_span(booleanGetCache_.references),
             gsl::make_span(stringGetCache_.references));
-<<<<<<< HEAD
         copy_contents(variable_values_.real, realGetCache_.originalValues);
         copy_contents(variable_values_.integer, integerGetCache_.originalValues);
         copy_contents(variable_values_.boolean, booleanGetCache_.originalValues);
         copy_contents(variable_values_.string, stringGetCache_.originalValues);
-=======
-        copy_contents(values.real, realGetCache_.originalValues);
-        copy_contents(values.integer, integerGetCache_.originalValues);
-        copy_contents(values.boolean, booleanGetCache_.originalValues);
-        copy_contents(values.string, stringGetCache_.originalValues);
->>>>>>> 11225f2f
         realGetCache_.run_modifiers(deltaT);
         integerGetCache_.run_modifiers(deltaT);
         booleanGetCache_.run_modifiers(deltaT);
@@ -806,10 +784,6 @@
     return pimpl_->setup(startTime, stopTime, relativeTolerance);
 }
 
-<<<<<<< HEAD
-
-=======
->>>>>>> 11225f2f
 void slave_simulator::do_iteration()
 {
     return pimpl_->do_iteration();

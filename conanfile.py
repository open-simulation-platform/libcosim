import os

from conans import ConanFile, CMake


class CSECoreConan(ConanFile):
    name = "cse-core"
    version = "0.5.0"
    author = "osp"
    scm = {
        "type": "git",
        "url": "git@github.com:open-simulation-platform/cse-core.git",
        "revision": "auto"
    }
    settings = "os", "compiler", "build_type", "arch"
    generators = "cmake", "virtualrunenv"
    requires = (
        "boost/1.66.0@conan/stable",
        "FMILibrary/2.0.3@kyllingstad/testing",
        "gsl_microsoft/1.0.0@bincrafters/stable",
<<<<<<< HEAD
        "libzip/1.5.1@bincrafters/stable",
        "yaml-cpp/0.6.2@bincrafters/stable"
=======
        "libzip/1.5.2@bincrafters/stable",
        "jsonformoderncpp/3.5.0@vthiery/stable",
        "bzip2/1.0.8@conan/stable"
>>>>>>> beeba202
        )

    options = {"fmuproxy": [True, False]}
    default_options = (
        "fmuproxy=False",
        "boost:shared=True"
        )

    def imports(self):
        binDir = os.path.join("output", str(self.settings.build_type).lower(), "bin")
        self.copy("*.dll", dst=binDir, keep_path=False)
        self.copy("*.pdb", dst=binDir, keep_path=False)

    def requirements(self):
        if self.options.fmuproxy:
            self.requires("OpenSSL/1.0.2o@conan/stable")
            self.requires("thrift/0.12.0@helmesjo/stable")

    def configure_cmake(self):
        cmake = CMake(self)
        cmake.parallel = False # Needed to keep stable build on Jenkins Windows Node
        cmake.definitions["CSECORE_USING_CONAN"] = "ON"
        if self.settings.build_type == "Debug":
            cmake.definitions["CSECORE_BUILD_PRIVATE_APIDOC"] = "ON"
        if self.options.fmuproxy:
            cmake.definitions["CSECORE_WITH_FMUPROXY"] = "ON"
            cmake.definitions["CSECORE_TEST_FMUPROXY"] = "OFF" # since we can't test on Jenkins yet
        cmake.configure()
        return cmake

    def build(self):
        cmake = self.configure_cmake()
        cmake.build()
        self.run('cmake --build . --target doc')

    def package(self):
        cmake = self.configure_cmake()
        self.run('cmake --build %s --target install-doc' % (self.build_folder))
        cmake.install()

    def package_info(self):
        self.cpp_info.libs = [ "csecorecpp", "csecorec" ]<|MERGE_RESOLUTION|>--- conflicted
+++ resolved
@@ -18,14 +18,10 @@
         "boost/1.66.0@conan/stable",
         "FMILibrary/2.0.3@kyllingstad/testing",
         "gsl_microsoft/1.0.0@bincrafters/stable",
-<<<<<<< HEAD
-        "libzip/1.5.1@bincrafters/stable",
-        "yaml-cpp/0.6.2@bincrafters/stable"
-=======
         "libzip/1.5.2@bincrafters/stable",
         "jsonformoderncpp/3.5.0@vthiery/stable",
+        "yaml-cpp/0.6.2@bincrafters/stable",
         "bzip2/1.0.8@conan/stable"
->>>>>>> beeba202
         )
 
     options = {"fmuproxy": [True, False]}

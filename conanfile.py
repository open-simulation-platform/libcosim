--- conflicted
+++ resolved
@@ -5,11 +5,7 @@
 
 class CSECoreConan(ConanFile):
     name = "cse-core"
-<<<<<<< HEAD
-    version = "0.6.0"
-=======
     version = "0.5.1"
->>>>>>> 6fece528
     author = "osp"
     scm = {
         "type": "git",

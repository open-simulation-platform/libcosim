--- conflicted
+++ resolved
@@ -38,11 +38,7 @@
     )
 
     def is_tests_enabled(self):
-<<<<<<< HEAD
-        return os.getenv("COSIM_RUN_TESTS_ON_CONAN_BUILD", "False").lower() in ("true", "1")
-=======
         return os.getenv("LIBCOSIM_RUN_TESTS_ON_CONAN_BUILD", "False").lower() in ("true", "1")
->>>>>>> 93cdfe67
 
     def set_version(self):
         self.version = tools.load(path.join(self.recipe_folder, "version.txt")).strip()
@@ -63,14 +59,8 @@
         cmake.definitions["LIBCOSIM_USING_CONAN"] = "ON"
         cmake.definitions["LIBCOSIM_BUILD_APIDOC"] = "OFF"
         cmake.definitions["LIBCOSIM_BUILD_TESTS"] = self.is_tests_enabled()
-<<<<<<< HEAD
         if self.options.proxyfmu:
             cmake.definitions["LIBCOSIM_WITH_PROXYFMU"] = "ON"
-=======
-        if self.options.fmuproxy:
-            cmake.definitions["LIBCOSIM_WITH_FMUPROXY"] = "ON"
-            cmake.definitions["LIBCOSIM_TEST_FMUPROXY"] = "OFF" # Temporary, to be removed again in PR #633
->>>>>>> 93cdfe67
         cmake.configure()
         return cmake
 

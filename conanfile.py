--- conflicted
+++ resolved
@@ -27,23 +27,17 @@
         "xz_utils/5.2.5"
     )
 
-<<<<<<< HEAD
     options = {
         "shared": [True, False],
-        "fmuproxy": [True, False]}
-    default_options = (
-        "fmuproxy=False",
-        "shared=True"
-=======
-    options = {"proxyfmu": [True, False]}
+        "proxyfmu": [True, False]}
     default_options = (
         "proxyfmu=False",
+        "shared=True"
         "boost:shared=True",
         "fmilibrary:shared=True",
         "libzip:shared=True",
         "yaml-cpp:shared=True",
         "xerces-c:shared=True"
->>>>>>> 22a89c43
     )
 
     def is_tests_enabled(self):
@@ -52,18 +46,9 @@
     def set_version(self):
         self.version = tools.load(path.join(self.recipe_folder, "version.txt")).strip()
 
-<<<<<<< HEAD
-    def configure(self):
-        self.options["boost"].shared = self.options.shared
-        self.options["fmilibrary"].shared = self.options.shared
-        self.options["libzip"].shared = self.options.shared
-        self.options["yaml-cpp"].shared = self.options.shared
-        self.options["xerces-c"].shared = self.options.shared
-=======
     def requirements(self):
         if self.options.proxyfmu:
             self.requires("proxyfmu/0.2.4@osp/stable")
->>>>>>> 22a89c43
 
     def imports(self):
         binDir = os.path.join("output", str(self.settings.build_type).lower(), "bin")
@@ -76,15 +61,10 @@
         cmake = CMake(self)
         cmake.definitions["LIBCOSIM_USING_CONAN"] = "ON"
         cmake.definitions["LIBCOSIM_BUILD_APIDOC"] = "OFF"
-<<<<<<< HEAD
-        cmake.definitions["LIBCOSIM_BUILD_TESTS"] = "OFF"
+        cmake.definitions["LIBCOSIM_BUILD_TESTS"] = self.is_tests_enabled()
         cmake.definitions["BUILD_SHARED_LIBS"] = self.options.shared
-        cmake.definitions["LIBCOSIM_WITH_FMUPROXY"] = self.options.fmuproxy
-=======
-        cmake.definitions["LIBCOSIM_BUILD_TESTS"] = self.is_tests_enabled()
         if self.options.proxyfmu:
             cmake.definitions["LIBCOSIM_WITH_PROXYFMU"] = "ON"
->>>>>>> 22a89c43
         cmake.configure()
         return cmake
 

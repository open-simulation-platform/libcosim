import os

from conans import ConanFile, CMake, tools
from os import path


class LibcosimConan(ConanFile):
    name = "libcosim"
    author = "osp"
    exports = "version.txt"
    scm = {
        "type": "git",
        "url": "auto",
        "revision": "auto"
    }
    settings = "os", "compiler", "build_type", "arch"
    generators = "cmake", "virtualrunenv"
    requires = (
        "boost/1.71.0",
        "fmilibrary/2.0.3",
        "ms-gsl/2.1.0",
        "libzip/1.7.3",
        "yaml-cpp/0.6.3",
        "xerces-c/3.2.2",
<<<<<<< HEAD
        "proxy-fmu/0.1.0"
=======
        # conflict resolution
        "openssl/1.1.1k"
>>>>>>> 29ea29a3
    )

    default_options = (
        "boost:shared=True",
        "fmilibrary:shared=True",
        "libzip:shared=True",
        "yaml-cpp:shared=True",
        "xerces-c:shared=True"
    )

    def set_version(self):
        self.version = tools.load(path.join(self.recipe_folder, "version.txt")).strip()

    def imports(self):
        binDir = os.path.join("output", str(self.settings.build_type).lower(), "bin")
        self.copy("*.dll", dst=binDir, keep_path=False)
        self.copy("*.pdb", dst=binDir, keep_path=False)

    def configure_cmake(self):
        cmake = CMake(self)
        cmake.definitions["LIBCOSIM_USING_CONAN"] = "ON"
        cmake.definitions["LIBCOSIM_BUILD_APIDOC"] = "OFF"
        cmake.definitions["LIBCOSIM_BUILD_TESTS"] = "OFF"
        cmake.configure()
        return cmake

    def build(self):
        cmake = self.configure_cmake()
        cmake.build()

    def package(self):
        cmake = self.configure_cmake()
        cmake.install()

    def package_info(self):
        self.cpp_info.libs = ["cosim"]<|MERGE_RESOLUTION|>--- conflicted
+++ resolved
@@ -22,12 +22,9 @@
         "libzip/1.7.3",
         "yaml-cpp/0.6.3",
         "xerces-c/3.2.2",
-<<<<<<< HEAD
         "proxy-fmu/0.1.0"
-=======
         # conflict resolution
         "openssl/1.1.1k"
->>>>>>> 29ea29a3
     )
 
     default_options = (

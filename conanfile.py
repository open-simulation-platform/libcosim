--- conflicted
+++ resolved
@@ -46,13 +46,9 @@
         cmake.parallel = False # Needed to keep stable build on Jenkins Windows Node
         cmake.definitions["CSECORE_USING_CONAN"] = "ON"
         if self.settings.build_type == "Debug":
-<<<<<<< HEAD
-            cmake.definitions["CSCSECORE_BUILD_PRIVATE_APIDOC"] = "ON"
+            cmake.definitions["CSECORE_BUILD_PRIVATE_APIDOC"] = "ON"
         if self.options.fmuproxy:
             cmake.definitions["CSECORE_WITH_FMUPROXY"] = "ON"
-=======
-            cmake.definitions["CSECORE_BUILD_PRIVATE_APIDOC"] = "ON"
->>>>>>> 1bdde291
         cmake.configure()
         return cmake
 

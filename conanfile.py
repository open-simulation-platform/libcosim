--- conflicted
+++ resolved
@@ -21,11 +21,8 @@
         "gsl_microsoft/1.0.0@bincrafters/stable",
         "libevent/2.0.22@bincrafters/stable",
         "libzip/1.5.1@bincrafters/stable",
-<<<<<<< HEAD
+        "jsonformoderncpp/3.5.0@vthiery/stable"
         "thrift/0.12.0@helmesjo/stable"
-=======
-        "jsonformoderncpp/3.5.0@vthiery/stable"
->>>>>>> 4c08e155
         )
     options = {"ci": [True, False]}
     default_options = (

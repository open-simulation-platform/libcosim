--- conflicted
+++ resolved
@@ -91,11 +91,7 @@
         <ssd:Annotations>
             <ssc:Annotation type="com.opensimulationplatform">
                 <osp:Algorithm>
-<<<<<<< HEAD
-                   <osp:FixedStepAlgorithm stepSize="1e-4"/>
-=======
                    <osp:FixedStepAlgorithm baseStepSize="1e-4"/>
->>>>>>> 75fb207d
                 </osp:Algorithm>
             </ssc:Annotation>
         </ssd:Annotations>
